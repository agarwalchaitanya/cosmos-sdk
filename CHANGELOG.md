<!--
Guiding Principles:

Changelogs are for humans, not machines.
There should be an entry for every single version.
The same types of changes should be grouped.
Versions and sections should be linkable.
The latest version comes first.
The release date of each version is displayed.
Mention whether you follow Semantic Versioning.

Usage:

Change log entries are to be added to the Unreleased section under the
appropriate stanza (see below). Each entry should ideally include a tag and
the Github issue reference in the following format:

* (<tag>) \#<issue-number> message

The issue numbers will later be link-ified during the release process so you do
not have to worry about including a link manually, but you can if you wish.

Types of changes (Stanzas):

"Features" for new features.
"Improvements" for changes in existing functionality.
"Deprecated" for soon-to-be removed features.
"Bug Fixes" for any bug fixes.
"Client Breaking" for breaking CLI commands and REST routes used by end-users.
"API Breaking" for breaking exported APIs used by developers building on SDK.
"State Machine Breaking" for any changes that result in a different AppState given same genesisState and txList.

Ref: https://keepachangelog.com/en/1.0.0/
-->

# Changelog

## [Unreleased]

### State Machine Breaking

* (genesis) [\#5017](https://github.com/cosmos/cosmos-sdk/pull/5017) The `x/genaccounts` module has been
deprecated and all components removed except the `legacy/` package. This requires changes to the
genesis state. Namely, `accounts` now exist under `app_state.auth.accounts`. The corresponding migration
logic has been implemented for v0.38 target version. Applications can migrate via:
`$ {appd} migrate v0.38 genesis.json`.
* (modules) [\#5299](https://github.com/cosmos/cosmos-sdk/pull/5299) Handling of `ABCIEvidenceTypeDuplicateVote`
  during `BeginBlock` along with the corresponding parameters (`MaxEvidenceAge`) have moved from the
  `x/slashing` module to the `x/evidence` module.

### API Breaking Changes

* (types) [\#5430](https://github.com/cosmos/cosmos-sdk/pull/5430) `DecCoins#Add` parameter changed from `DecCoins` 
  to `...DecCoin`, `Coins#Add` parameter changed from `Coins` to `...Coin`
* (baseapp/types) [\#5421](https://github.com/cosmos/cosmos-sdk/pull/5421) The `Error` interface (`types/errors.go`)
  has been removed in favor of the concrete type defined in `types/errors/` which implements the standard `error`
  interface. As a result, the `Handler` and `Querier` implementations now return a standard `error`.
  Within `BaseApp`, `runTx` now returns a `(GasInfo, *Result, error)` tuple and `runMsgs` returns a
  `(*Result, error)` tuple. A reference to a `Result` is now used to indicate success whereas an error
  signals an invalid message or failed message execution. As a result, the fields `Code`, `Codespace`,
  `GasWanted`, and `GasUsed` have been removed the `Result` type. The latter two fields are now found
  in the `GasInfo` type which is always returned regardless of execution outcome.

  Note to developers: Since all handlers and queriers must now return a standard `error`, the `types/errors/`
  package contains all the relevant and pre-registered errors that you typically work with. A typical
  error returned will look like `sdkerrors.Wrap(sdkerrors.ErrUnknownRequest, "...")`. You can retrieve
  relevant ABCI information from the error via `ABCIInfo`.
* (client) [\#5442](https://github.com/cosmos/cosmos-sdk/pull/5442) Remove client/alias.go as it's not necessary and
components can be imported directly from the packages.
* (store) [\#4748](https://github.com/cosmos/cosmos-sdk/pull/4748) The `CommitMultiStore` interface
now requires a `SetInterBlockCache` method. Applications that do not wish to support this can simply
have this method perform a no-op.
* (modules) [\#4665](https://github.com/cosmos/cosmos-sdk/issues/4665) Refactored `x/gov` module structure and dev-UX:
  * Prepare for module spec integration
  * Update gov keys to use big endian encoding instead of little endian
* (modules) [\#5017](https://github.com/cosmos/cosmos-sdk/pull/5017) The `x/genaccounts` module has been
deprecated and all components removed except the `legacy/` package.
* [\#4486](https://github.com/cosmos/cosmos-sdk/issues/4486) Vesting account types decoupled from the `x/auth` module and
now live under `x/auth/vesting`. Applications wishing to use vesting account types must be sure to register types via
`RegisterCodec` under the new vesting package.
* [\#4486](https://github.com/cosmos/cosmos-sdk/issues/4486) The `NewBaseVestingAccount` constructor returns an error
if the provided arguments are invalid.
* (x/auth) [\#5006](https://github.com/cosmos/cosmos-sdk/pull/5006) Modular `AnteHandler` via composable decorators:
  * The `AnteHandler` interface now returns `(newCtx Context, err error)` instead of `(newCtx Context, result sdk.Result, abort bool)`
  * The `NewAnteHandler` function returns an `AnteHandler` function that returns the new `AnteHandler`
  interface and has been moved into the `auth/ante` directory.
  * `ValidateSigCount`, `ValidateMemo`, `ProcessPubKey`, `EnsureSufficientMempoolFee`, and `GetSignBytes`
  have all been removed as public functions.
  * Invalid Signatures may return `InvalidPubKey` instead of `Unauthorized` error, since the transaction
  will first hit `SetPubKeyDecorator` before the `SigVerificationDecorator` runs.
  * `StdTx#GetSignatures` will return an array of just signature byte slices `[][]byte` instead of
  returning an array of `StdSignature` structs. To replicate the old behavior, use the public field
  `StdTx.Signatures` to get back the array of StdSignatures `[]StdSignature`.
* (modules) [\#5299](https://github.com/cosmos/cosmos-sdk/pull/5299) `HandleDoubleSign` along with params `MaxEvidenceAge`
  and `DoubleSignJailEndTime` have moved from the `x/slashing` module to the `x/evidence` module.
* (keys) [\#4941](https://github.com/cosmos/cosmos-sdk/issues/4941) Initializing a new keybase through `NewKeyringFromHomeFlag`, `NewKeyringFromDir`, `NewKeyBaseFromHomeFlag`, `NewKeyBaseFromDir`, or `NewInMemory` functions now accept optional parameters of type `KeybaseOption`. These optional parameters are also added on the keys subcommands functions, which are now public, and allows these options to be set on the commands or ignored to default to previous behavior.
* Further modularization was done to the Keybase package to make it more suitable for use with different key formats and algorithms.
  * [\#4941](https://github.com/cosmos/cosmos-sdk/pull/4941) The `WithKeygenFunc` function added as a `KeybaseOption` which allows a custom bytes to key implementation to be defined when keys are created.
  * [\#5439](https://github.com/cosmos/cosmos-sdk/pull/5439) The `WithDeriveFunc`function added as a `KeybaseOption` allows custom logic for deriving a key from a mnemonic, bip39 password, and HD Path.
  * [\#5439](https://github.com/cosmos/cosmos-sdk/pull/5439) BIP44 is no longer build into `keybase.CreateAccount()`.  It is however the default when using the `client/keys` add command.
  * [\#5439](https://github.com/cosmos/cosmos-sdk/pull/5439) `SupportedAlgos` and `SupportedAlgosLedger` functions return a slice of `SigningAlgo`s that are supported by the keybase and the ledger integration respectively.
* (simapp) [\#5419](https://github.com/cosmos/cosmos-sdk/pull/5419) simapp/helpers.GenTx() now accepts a gas argument.
* (baseapp) [\#5455](https://github.com/cosmos/cosmos-sdk/issues/5455) An `sdk.Context` is passed into the `router.Route()`
function.

### Client Breaking Changes

* (rest) [\#5270](https://github.com/cosmos/cosmos-sdk/issues/5270) All account types now implement custom JSON serialization.
* (rest) [\#4783](https://github.com/cosmos/cosmos-sdk/issues/4783) The balance field in the DelegationResponse type is now sdk.Coin instead of sdk.Int
* (x/auth) [\#5006](https://github.com/cosmos/cosmos-sdk/pull/5006) The gas required to pass the `AnteHandler` has
increased significantly due to modular `AnteHandler` support. Increase GasLimit accordingly.
* (rest) [\#5336](https://github.com/cosmos/cosmos-sdk/issues/5336) `MsgEditValidator` uses `description` instead of `Description` as a JSON key.
* (keys) [\#5097](https://github.com/cosmos/cosmos-sdk/pull/5097) Due to the keybase -> keyring transition, keys need to be migrated. See `keys migrate` command for more info.
* (x/auth) [\#5424](https://github.com/cosmos/cosmos-sdk/issues/5424) Drop `decode-tx` command from x/auth/client/cli, duplicate of the `decode` command.

### Features

* (store) [\#5435](https://github.com/cosmos/cosmos-sdk/pull/5435) New iterator for paginated requests. Iterator limits DB reads to the range of the requested page.
* (x/evidence) [\#5240](https://github.com/cosmos/cosmos-sdk/pull/5240) Initial implementation of the `x/evidence` module.
* (cli) [\#5212](https://github.com/cosmos/cosmos-sdk/issues/5212) The `q gov proposals` command now supports pagination.
* (store) [\#4724](https://github.com/cosmos/cosmos-sdk/issues/4724) Multistore supports substore migrations upon load. New `rootmulti.Store.LoadLatestVersionAndUpgrade` method in
`Baseapp` supports `StoreLoader` to enable various upgrade strategies. It no
longer panics if the store to load contains substores that we didn't explicitly mount.
* [\#4972](https://github.com/cosmos/cosmos-sdk/issues/4972) A `TxResponse` with a corresponding code
and tx hash will be returned for specific Tendermint errors:
  * `CodeTxInMempoolCache`
  * `CodeMempoolIsFull`
  * `CodeTxTooLarge`
* [\#3872](https://github.com/cosmos/cosmos-sdk/issues/3872) Implement a RESTful endpoint and cli command to decode transactions.
* (keys) [\#4754](https://github.com/cosmos/cosmos-sdk/pull/4754) Introduce new Keybase implementation that can
leverage operating systems' built-in functionalities to securely store secrets. MacOS users may encounter
the following [issue](https://github.com/keybase/go-keychain/issues/47) with the `go-keychain` library. If
you encounter this issue, you must upgrade your xcode command line tools to version >= `10.2`. You can
upgrade via: `sudo rm -rf /Library/Developer/CommandLineTools; xcode-select --install`. Verify the
correct version via: `pkgutil --pkg-info=com.apple.pkg.CLTools_Executables`.
* [\#5355](https://github.com/cosmos/cosmos-sdk/pull/5355) Client commands accept a new `--keyring-backend` option through which users can specify which backend should be used
by the new key store:
  - `os`: use OS default credentials storage (default).
  - `file`: use encrypted file-based store.
  - `test`: use password-less key store. *For testing purposes only. Use it at your own risk.*
* (keys) [\#5097](https://github.com/cosmos/cosmos-sdk/pull/5097) New `keys migrate` command to assist users migrate their keys
to the new keyring.
* (keys) [\#5366](https://github.com/cosmos/cosmos-sdk/pull/5366) `keys list` now accepts a `--list-names` option to list key names only, whilst the `keys delete`
command can delete multiple keys by passing their names as arguments. The aforementioned commands can then be piped together, e.g.
`appcli keys list -n | xargs appcli keys delete`
* (modules) [\#4233](https://github.com/cosmos/cosmos-sdk/pull/4233) Add upgrade module that coordinates software upgrades of live chains.
* [\#4486](https://github.com/cosmos/cosmos-sdk/issues/4486) Introduce new `PeriodicVestingAccount` vesting account type
that allows for arbitrary vesting periods.
* (baseapp) [\#5196](https://github.com/cosmos/cosmos-sdk/pull/5196) Baseapp has a new `runTxModeReCheck` to allow applications to skip expensive and unnecessary re-checking of transactions.
* (types) [\#5196](https://github.com/cosmos/cosmos-sdk/pull/5196) Context has new `IsRecheckTx() bool` and `WithIsReCheckTx(bool) Context` methods to to be used in the `AnteHandler`.
* (x/auth/ante) [\#5196](https://github.com/cosmos/cosmos-sdk/pull/5196) AnteDecorators have been updated to avoid unnecessary checks when `ctx.IsReCheckTx() == true`
* (x/auth) [\#5006](https://github.com/cosmos/cosmos-sdk/pull/5006) Modular `AnteHandler` via composable decorators:
  * The `AnteDecorator` interface has been introduced to allow users to implement modular `AnteHandler`
  functionality that can be composed together to create a single `AnteHandler` rather than implementing
  a custom `AnteHandler` completely from scratch, where each `AnteDecorator` allows for custom behavior in
  tightly defined and logically isolated manner. These custom `AnteDecorator` can then be chained together
  with default `AnteDecorator` or third-party `AnteDecorator` to create a modularized `AnteHandler`
  which will run each `AnteDecorator` in the order specified in `ChainAnteDecorators`. For details
  on the new architecture, refer to the [ADR](docs/architecture/adr-010-modular-antehandler.md).
  * `ChainAnteDecorators` function has been introduced to take in a list of `AnteDecorators` and chain
  them in sequence and return a single `AnteHandler`:
    * `SetUpContextDecorator`: Sets `GasMeter` in context and creates defer clause to recover from any
    `OutOfGas` panics in future AnteDecorators and return `OutOfGas` error to `BaseApp`. It MUST be the
    first `AnteDecorator` in the chain for any application that uses gas (or another one that sets the gas meter).
    * `ValidateBasicDecorator`: Calls tx.ValidateBasic and returns any non-nil error.
    * `ValidateMemoDecorator`: Validates tx memo with application parameters and returns any non-nil error.
    * `ConsumeGasTxSizeDecorator`: Consumes gas proportional to the tx size based on application parameters.
    * `MempoolFeeDecorator`: Checks if fee is above local mempool `minFee` parameter during `CheckTx`.
    * `DeductFeeDecorator`: Deducts the `FeeAmount` from first signer of the transaction.
    * `SetPubKeyDecorator`: Sets pubkey of account in any account that does not already have pubkey saved in state machine.
    * `SigGasConsumeDecorator`: Consume parameter-defined amount of gas for each signature.
    * `SigVerificationDecorator`: Verify each signature is valid, return if there is an error.
    * `ValidateSigCountDecorator`: Validate the number of signatures in tx based on app-parameters.
    * `IncrementSequenceDecorator`: Increments the account sequence for each signer to prevent replay attacks.
* (cli) [\#5223](https://github.com/cosmos/cosmos-sdk/issues/5223) Cosmos Ledger App v2.0.0 is now supported. The changes are backwards compatible and App v1.5.x is still supported.
* (x/staking) [\#5380](https://github.com/cosmos/cosmos-sdk/pull/5380) Introduced ability to store historical info entries in staking keeper, allows applications to introspect specified number of past headers and validator sets
    * Introduces new parameter `HistoricalEntries` which allows applications to determine how many recent historical info entries they want to persist in store. Default value is 0.
    * Introduces cli commands and rest routes to query historical information at a given height
* (modules) [\#5249](https://github.com/cosmos/cosmos-sdk/pull/5249) Funds are now allowed to be directly sent to the community pool (via the distribution module account).
* (keys) [\#4941](https://github.com/cosmos/cosmos-sdk/issues/4941) Introduce keybase option to allow overriding the default private key implementation of a key generated through the `keys add` cli command.
<<<<<<< HEAD
* (keys) [\#5439](https://github.com/cosmos/cosmos-sdk/pull/5439) `--algo` flags and `--hd-path` added to `keys add` command in order to make use of keybase modularization (by default, uses (0, 0) bip44 HD path and secp256k1 keys, so is non-breaking).
=======
* (types) [\#5447](https://github.com/cosmos/cosmos-sdk/pull/5447) Added `ApproxRoot` function to sdk.Decimal type in order to get the nth root for a decimal number, where n is a positive integer.
  * An `ApproxSqrt` function was also added for convenience around the common case of n=2.
>>>>>>> 25be589a

### Improvements

* (server) [\#4215](https://github.com/cosmos/cosmos-sdk/issues/4215) The `--pruning` flag
has been moved to the configuration file, to allow easier node configuration.
* (cli) [\#5116](https://github.com/cosmos/cosmos-sdk/issues/5116) The `CLIContext` now supports multiple verifiers
when connecting to multiple chains. The connecting chain's `CLIContext` will have to have the correct
chain ID and node URI or client set. To use a `CLIContext` with a verifier for another chain:

  ```go
  // main or parent chain (chain as if you're running without IBC)
  mainCtx := context.NewCLIContext()

  // connecting IBC chain
  sideCtx := context.NewCLIContext().
    WithChainID(sideChainID).
    WithNodeURI(sideChainNodeURI) // or .WithClient(...)

  sideCtx = sideCtx.WithVerifier(
    context.CreateVerifier(sideCtx, context.DefaultVerifierCacheSize),
  )
  ```

* (modules) [\#5017](https://github.com/cosmos/cosmos-sdk/pull/5017) The `x/auth` package now supports
generalized genesis accounts through the `GenesisAccount` interface.
* (modules) [\#4762](https://github.com/cosmos/cosmos-sdk/issues/4762) Deprecate remove and add permissions in ModuleAccount.
* (modules) [\#4760](https://github.com/cosmos/cosmos-sdk/issues/4760) update `x/auth` to match module spec.
* (modules) [\#4814](https://github.com/cosmos/cosmos-sdk/issues/4814) Add security contact to Validator description.
* (modules) [\#4875](https://github.com/cosmos/cosmos-sdk/issues/4875) refactor integration tests to use SimApp and separate test package
* (sdk) [\#4566](https://github.com/cosmos/cosmos-sdk/issues/4566) Export simulation's parameters and app state to JSON in order to reproduce bugs and invariants.
* (sdk) [\#4640](https://github.com/cosmos/cosmos-sdk/issues/4640) improve import/export simulation errors by extending `DiffKVStores` to return an array of `KVPairs` that are then compared to check for inconsistencies.
* (sdk) [\#4717](https://github.com/cosmos/cosmos-sdk/issues/4717) refactor `x/slashing` to match the new module spec
* (sdk) [\#4758](https://github.com/cosmos/cosmos-sdk/issues/4758) update `x/genaccounts` to match module spec
* (simulation) [\#4824](https://github.com/cosmos/cosmos-sdk/issues/4824) `PrintAllInvariants` flag will print all failed invariants
* (simulation) [\#4490](https://github.com/cosmos/cosmos-sdk/issues/4490) add `InitialBlockHeight` flag to resume a simulation from a given block
  * Support exporting the simulation stats to a given JSON file
* (simulation) [\#4847](https://github.com/cosmos/cosmos-sdk/issues/4847), [\#4838](https://github.com/cosmos/cosmos-sdk/pull/4838) and [\#4869](https://github.com/cosmos/cosmos-sdk/pull/4869) `SimApp` and simulation refactors:
  * Implement `SimulationManager` for executing modules' simulation functionalities in a modularized way
  * Add `RegisterStoreDecoders` to the `SimulationManager` for decoding each module's types
  * Add `GenerateGenesisStates` to the `SimulationManager` to generate a randomized `GenState` for each module
  * Add `RandomizedParams` to the `SimulationManager` that registers each modules' parameters in order to
  simulate `ParamChangeProposal`s' `Content`s
  * Add `WeightedOperations` to the `SimulationManager` that define simulation operations (modules' `Msg`s) with their
  respective weights (i.e chance of being simulated).
  * Add `ProposalContents` to the `SimulationManager` to register each module's governance proposal `Content`s.
* (simulation) [\#4893](https://github.com/cosmos/cosmos-sdk/issues/4893) Change `SimApp` keepers to be public and add getter functions for keys and codec
* (simulation) [\#4906](https://github.com/cosmos/cosmos-sdk/issues/4906) Add simulation `Config` struct that wraps simulation flags
* (simulation) [\#4935](https://github.com/cosmos/cosmos-sdk/issues/4935) Update simulation to reflect a proper `ABCI` application without bypassing `BaseApp` semantics
* (simulation) [\#5378](https://github.com/cosmos/cosmos-sdk/pull/5378) Simulation tests refactor:
  * Add `App` interface for general SDK-based app's methods.
  * Refactor and cleanup simulation tests into util functions to simplify their implementation for other SDK apps.
* (store) [\#4792](https://github.com/cosmos/cosmos-sdk/issues/4792) panic on non-registered store
* (types) [\#4821](https://github.com/cosmos/cosmos-sdk/issues/4821) types/errors package added with support for stacktraces. It is meant as a more feature-rich replacement for sdk.Errors in the mid-term.
* (store) [\#1947](https://github.com/cosmos/cosmos-sdk/issues/1947) Implement inter-block (persistent)
caching through `CommitKVStoreCacheManager`. Any application wishing to utilize an inter-block cache
must set it in their app via a `BaseApp` option. The `BaseApp` docs have been drastically improved
to detail this new feature and how state transitions occur.
* (docs/spec) All module specs moved into their respective module dir in x/ (i.e. docs/spec/staking -->> x/staking/spec)
* (docs/) [\#5379](https://github.com/cosmos/cosmos-sdk/pull/5379) Major documentation refactor, including:
  * (docs/intro/) Add and improve introduction material for newcomers.
  * (docs/basics/) Add documentation about basic concepts of the cosmos sdk such as the anatomy of an SDK application, the transaction lifecycle or accounts.
  * (docs/core/) Add documentation about core conepts of the cosmos sdk such as `baseapp`, `server`, `store`s, `context` and more.
  * (docs/building-modules/) Add reference documentation on concepts relevant for module developers (`keeper`, `handler`, `messages`, `queries`,...).
  * (docs/interfaces/) Add documentation on building interfaces for the Cosmos SDK.
  * Redesigned user interface that features new dynamically generated sidebar, build-time code embedding from GitHub, new homepage as well as many other improvements.
* (types) [\#5428](https://github.com/cosmos/cosmos-sdk/pull/5428) Add `Mod` (modulo) method and `RelativePow` (exponentation) function for `Uint`.
* (cli) [\#5482](https://github.com/cosmos/cosmos-sdk/pull/5482) Remove old "tags" nomenclature from the `q txs` command in
  favor of the new events system. Functionality remains unchanged except that `=` is used instead of `:` to be
  consistent with the API's use of event queries.

### Bug Fixes

* (types) [\#5395](https://github.com/cosmos/cosmos-sdk/issues/5395) Fix `Uint#LTE`
* (client) [\#5303](https://github.com/cosmos/cosmos-sdk/issues/5303) Fix ignored error in tx generate only mode.
* (iavl) [\#5276](https://github.com/cosmos/cosmos-sdk/issues/5276) Fix potential race condition in `iavlIterator#Close`.
* (cli) [\#4763](https://github.com/cosmos/cosmos-sdk/issues/4763) Fix flag `--min-self-delegation` for staking `EditValidator`
* (keys) Fix ledger custom coin type support bug
* (x/gov) [\#5107](https://github.com/cosmos/cosmos-sdk/pull/5107) Sum validator operator's all voting power when tally votes
* (rest) [\#5212](https://github.com/cosmos/cosmos-sdk/issues/5212) Fix pagination in the `/gov/proposals` handler.
* (baseapp) [\#5350](https://github.com/cosmos/cosmos-sdk/issues/5350) Allow a node to restart successfully after a `halt-height` or `halt-time`
  has been triggered.
* (types) [\#5408](https://github.com/cosmos/cosmos-sdk/issues/5408) `NewDecCoins` constructor now sorts the coins.

## [v0.37.4] - 2019-11-04

### Improvements

* (tendermint) Bump Tendermint version to [v0.32.7](https://github.com/tendermint/tendermint/releases/tag/v0.32.7)
* (ledger) [\#4716](https://github.com/cosmos/cosmos-sdk/pull/4716) Fix ledger custom coin type support bug.

### Bug Fixes

* (baseapp) [\#5200](https://github.com/cosmos/cosmos-sdk/issues/5200) Remove duplicate events from previous messages.

## [v0.37.3] - 2019-10-10

### Bug Fixes

* (genesis) [\#5095](https://github.com/cosmos/cosmos-sdk/issues/5095) Fix genesis file migration from v0.34 to
v0.36/v0.37 not converting validator consensus pubkey to bech32 format.

### Improvements

* (tendermint) Bump Tendermint version to [v0.32.6](https://github.com/tendermint/tendermint/releases/tag/v0.32.6)

## [v0.37.1] - 2019-09-19

### Features

* (cli) [\#4973](https://github.com/cosmos/cosmos-sdk/pull/4973) Enable application CPU profiling
via the `--cpu-profile` flag.
* [\#4979](https://github.com/cosmos/cosmos-sdk/issues/4979) Introduce a new `halt-time` config and
CLI option to the `start` command. When provided, an application will halt during `Commit` when the
block time is >= the `halt-time`.

### Improvements

* [\#4990](https://github.com/cosmos/cosmos-sdk/issues/4990) Add `Events` to the `ABCIMessageLog` to
provide context and grouping of events based on the messages they correspond to. The `Events` field
in `TxResponse` is deprecated and will be removed in the next major release.

### Bug Fixes

* [\#4979](https://github.com/cosmos/cosmos-sdk/issues/4979) Use `Signal(os.Interrupt)` over
`os.Exit(0)` during configured halting to allow any `defer` calls to be executed.
* [\#5034](https://github.com/cosmos/cosmos-sdk/issues/5034) Binary search in NFT Module wasn't working on larger sets.

## [v0.37.0] - 2019-08-21

### Bug Fixes

* (baseapp) [\#4903](https://github.com/cosmos/cosmos-sdk/issues/4903) Various height query fixes:
  * Move height with proof check from `CLIContext` to `BaseApp` as the height
  can automatically be injected there.
  * Update `handleQueryStore` to resemble `handleQueryCustom`
* (simulation) [\#4912](https://github.com/cosmos/cosmos-sdk/issues/4912) Fix SimApp ModuleAccountAddrs
to properly return black listed addresses for bank keeper initialization.
* (cli) [\#4919](https://github.com/cosmos/cosmos-sdk/pull/4919) Don't crash CLI
if user doesn't answer y/n confirmation request.
* (cli) [\#4927](https://github.com/cosmos/cosmos-sdk/issues/4927) Fix the `q gov vote`
command to handle empty (pruned) votes correctly.

### Improvements

* (rest) [\#4924](https://github.com/cosmos/cosmos-sdk/pull/4924) Return response
height even upon error as it may be useful for the downstream caller and have
`/auth/accounts/{address}` return a 200 with an empty account upon error when
that error is that the account doesn't exist.

## [v0.36.0] - 2019-08-13

### Breaking Changes

* (rest) [\#4837](https://github.com/cosmos/cosmos-sdk/pull/4837) Remove /version and /node_version
  endpoints in favor of refactoring /node_info to also include application version info.
* All REST responses now wrap the original resource/result. The response
  will contain two fields: height and result.
* [\#3565](https://github.com/cosmos/cosmos-sdk/issues/3565) Updates to the governance module:
  * Rename JSON field from `proposal_content` to `content`
  * Rename JSON field from `proposal_id` to `id`
  * Disable `ProposalTypeSoftwareUpgrade` temporarily
* [\#3775](https://github.com/cosmos/cosmos-sdk/issues/3775) unify sender transaction tag for ease of querying
* [\#4255](https://github.com/cosmos/cosmos-sdk/issues/4255) Add supply module that passively tracks the supplies of a chain
  - Renamed `x/distribution` `ModuleName`
  - Genesis JSON and CLI now use `distribution` instead of `distr`
  - Introduce `ModuleAccount` type, which tracks the flow of coins held within a module
  - Replaced `FeeCollectorKeeper` for a `ModuleAccount`
  - Replaced the staking `Pool`, which coins are now held by the `BondedPool` and `NotBonded` module accounts
  - The `NotBonded` module account now only keeps track of the not bonded tokens within staking, instead of the whole chain
  - [\#3628](https://github.com/cosmos/cosmos-sdk/issues/3628) Replaced governance's burn and deposit accounts for a `ModuleAccount`
  - Added a `ModuleAccount` for the distribution module
  - Added a `ModuleAccount` for the mint module
  [\#4472](https://github.com/cosmos/cosmos-sdk/issues/4472) validation for crisis genesis
* [\#3985](https://github.com/cosmos/cosmos-sdk/issues/3985) `ValidatorPowerRank` uses potential consensus power instead of tendermint power
* [\#4104](https://github.com/cosmos/cosmos-sdk/issues/4104) Gaia has been moved to its own repository: https://github.com/cosmos/gaia
* [\#4104](https://github.com/cosmos/cosmos-sdk/issues/4104) Rename gaiad.toml to app.toml. The internal contents of the application
  config remain unchanged.
* [\#4159](https://github.com/cosmos/cosmos-sdk/issues/4159) create the default module patterns and module manager
* [\#4230](https://github.com/cosmos/cosmos-sdk/issues/4230) Change the type of ABCIMessageLog#MsgIndex to uint16 for proper serialization.
* [\#4250](https://github.com/cosmos/cosmos-sdk/issues/4250) BaseApp.Query() returns app's version string set via BaseApp.SetAppVersion()
  when handling /app/version queries instead of the version string passed as build
  flag at compile time.
* [\#4262](https://github.com/cosmos/cosmos-sdk/issues/4262) GoSumHash is no longer returned by the version command.
* [\#4263](https://github.com/cosmos/cosmos-sdk/issues/4263) RestServer#Start now takes read and write timeout arguments.
* [\#4305](https://github.com/cosmos/cosmos-sdk/issues/4305) `GenerateOrBroadcastMsgs` no longer takes an `offline` parameter.
* [\#4342](https://github.com/cosmos/cosmos-sdk/pull/4342) Upgrade go-amino to v0.15.0
* [\#4351](https://github.com/cosmos/cosmos-sdk/issues/4351) InitCmd, AddGenesisAccountCmd, and CollectGenTxsCmd take node's and client's default home directories as arguments.
* [\#4387](https://github.com/cosmos/cosmos-sdk/issues/4387) Refactor the usage of tags (now called events) to reflect the
  new ABCI events semantics:
  - Move `x/{module}/tags/tags.go` => `x/{module}/types/events.go`
  - Update `docs/specs`
  - Refactor tags in favor of new `Event(s)` type(s)
  - Update `Context` to use new `EventManager`
  - (Begin|End)Blocker no longer return tags, but rather uses new `EventManager`
  - Message handlers no longer return tags, but rather uses new `EventManager`
  Any component (e.g. BeginBlocker, message handler, etc...) wishing to emit an event must do so
  through `ctx.EventManger().EmitEvent(s)`.
  To reset or wipe emitted events: `ctx = ctx.WithEventManager(sdk.NewEventManager())`
  To get all emitted events: `events := ctx.EventManager().Events()`
* [\#4437](https://github.com/cosmos/cosmos-sdk/issues/4437) Replace governance module store keys to use `[]byte` instead of `string`.
* [\#4451](https://github.com/cosmos/cosmos-sdk/issues/4451) Improve modularization of clients and modules:
  * Module directory structure improved and standardized
  * Aliases autogenerated
  * Auth and bank related commands are now mounted under the respective moduels
  * Client initialization and mounting standardized
* [\#4479](https://github.com/cosmos/cosmos-sdk/issues/4479) Remove codec argument redundency in client usage where
  the CLIContext's codec should be used instead.
* [\#4488](https://github.com/cosmos/cosmos-sdk/issues/4488) Decouple client tx, REST, and ultil packages from auth. These packages have
  been restructured and retrofitted into the `x/auth` module.
* [\#4521](https://github.com/cosmos/cosmos-sdk/issues/4521) Flatten x/bank structure by hiding module internals.
* [\#4525](https://github.com/cosmos/cosmos-sdk/issues/4525) Remove --cors flag, the feature is long gone.
* [\#4536](https://github.com/cosmos/cosmos-sdk/issues/4536) The `/auth/accounts/{address}` now returns a `height` in the response.
  The account is now nested under `account`.
* [\#4543](https://github.com/cosmos/cosmos-sdk/issues/4543) Account getters are no longer part of client.CLIContext() and have now moved
  to reside in the auth-specific AccountRetriever.
* [\#4588](https://github.com/cosmos/cosmos-sdk/issues/4588) Context does not depend on x/auth anymore. client/context is stripped out of the following features:
  - GetAccountDecoder()
  - CLIContext.WithAccountDecoder()
  - CLIContext.WithAccountStore()
  x/auth.AccountDecoder is unnecessary and consequently removed.
* [\#4602](https://github.com/cosmos/cosmos-sdk/issues/4602) client/input.{Buffer,Override}Stdin() functions are removed. Thanks to cobra's new release they are now redundant.
* [\#4633](https://github.com/cosmos/cosmos-sdk/issues/4633) Update old Tx search by tags APIs to use new Events
  nomenclature.
* [\#4649](https://github.com/cosmos/cosmos-sdk/issues/4649) Refactor x/crisis as per modules new specs.
* [\#3685](https://github.com/cosmos/cosmos-sdk/issues/3685) The default signature verification gas logic (`DefaultSigVerificationGasConsumer`) now specifies explicit key types rather than string pattern matching. This means that zones that depended on string matching to allow other keys will need to write a custom `SignatureVerificationGasConsumer` function.
* [\#4663](https://github.com/cosmos/cosmos-sdk/issues/4663) Refactor bank keeper by removing private functions
  - `InputOutputCoins`, `SetCoins`, `SubtractCoins` and `AddCoins` are now part of the `SendKeeper` instead of the `Keeper` interface
* (tendermint) [\#4721](https://github.com/cosmos/cosmos-sdk/pull/4721) Upgrade Tendermint to v0.32.1

### Features

* [\#4843](https://github.com/cosmos/cosmos-sdk/issues/4843) Add RegisterEvidences function in the codec package to register
  Tendermint evidence types with a given codec.
* (rest) [\#3867](https://github.com/cosmos/cosmos-sdk/issues/3867) Allow querying for genesis transaction when height query param is set to zero.
* [\#2020](https://github.com/cosmos/cosmos-sdk/issues/2020) New keys export/import command line utilities to export/import private keys in ASCII format
  that rely on Keybase's new underlying ExportPrivKey()/ImportPrivKey() API calls.
* [\#3565](https://github.com/cosmos/cosmos-sdk/issues/3565) Implement parameter change proposal support.
  Parameter change proposals can be submitted through the CLI
  or a REST endpoint. See docs for further usage.
* [\#3850](https://github.com/cosmos/cosmos-sdk/issues/3850) Add `rewards` and `commission` to distribution tx tags.
* [\#3981](https://github.com/cosmos/cosmos-sdk/issues/3981) Add support to gracefully halt a node at a given height
  via the node's `halt-height` config or CLI value.
* [\#4144](https://github.com/cosmos/cosmos-sdk/issues/4144) Allow for configurable BIP44 HD path and coin type.
* [\#4250](https://github.com/cosmos/cosmos-sdk/issues/4250) New BaseApp.{,Set}AppVersion() methods to get/set app's version string.
* [\#4263](https://github.com/cosmos/cosmos-sdk/issues/4263) Add `--read-timeout` and `--write-timeout` args to the `rest-server` command
  to support custom RPC R/W timeouts.
* [\#4271](https://github.com/cosmos/cosmos-sdk/issues/4271) Implement Coins#IsAnyGT
* [\#4318](https://github.com/cosmos/cosmos-sdk/issues/4318) Support height queries. Queries against nodes that have the queried
  height pruned will return an error.
* [\#4409](https://github.com/cosmos/cosmos-sdk/issues/4409) Implement a command that migrates exported state from one version to the next.
  The `migrate` command currently supports migrating from v0.34 to v0.36 by implementing
  necessary types for both versions.
* [\#4570](https://github.com/cosmos/cosmos-sdk/issues/4570) Move /bank/balances/{address} REST handler to x/bank/client/rest. The exposed interface is unchanged.
* Community pool spend proposal per Cosmos Hub governance proposal [\#7](https://github.com/cosmos/cosmos-sdk/issues/7) "Activate the Community Pool"

### Improvements

* (simulation) PrintAllInvariants flag will print all failed invariants
* (simulation) Add `InitialBlockHeight` flag to resume a simulation from a given block
* (simulation) [\#4670](https://github.com/cosmos/cosmos-sdk/issues/4670) Update simulation statistics to JSON format
  - Support exporting the simulation stats to a given JSON file
* [\#4775](https://github.com/cosmos/cosmos-sdk/issues/4775) Refactor CI config
* Upgrade IAVL to v0.12.4
* (tendermint) Upgrade Tendermint to v0.32.2
* (modules) [\#4751](https://github.com/cosmos/cosmos-sdk/issues/4751) update `x/genutils` to match module spec
* (keys) [\#4611](https://github.com/cosmos/cosmos-sdk/issues/4611) store keys in simapp now use a map instead of using individual literal keys
* [\#2286](https://github.com/cosmos/cosmos-sdk/issues/2286) Improve performance of CacheKVStore iterator.
* [\#3512](https://github.com/cosmos/cosmos-sdk/issues/3512) Implement Logger method on each module's keeper.
* [\#3655](https://github.com/cosmos/cosmos-sdk/issues/3655) Improve signature verification failure error message.
* [\#3774](https://github.com/cosmos/cosmos-sdk/issues/3774) add category tag to transactions for ease of filtering
* [\#3914](https://github.com/cosmos/cosmos-sdk/issues/3914) Implement invariant benchmarks and add target to makefile.
* [\#3928](https://github.com/cosmos/cosmos-sdk/issues/3928) remove staking references from types package
* [\#3978](https://github.com/cosmos/cosmos-sdk/issues/3978) Return ErrUnknownRequest in message handlers for unknown
  or invalid routed messages.
* [\#4190](https://github.com/cosmos/cosmos-sdk/issues/4190) Client responses that return (re)delegation(s) now return balances
  instead of shares.
* [\#4194](https://github.com/cosmos/cosmos-sdk/issues/4194) ValidatorSigningInfo now includes the validator's consensus address.
* [\#4235](https://github.com/cosmos/cosmos-sdk/issues/4235) Add parameter change proposal messages to simulation.
* [\#4235](https://github.com/cosmos/cosmos-sdk/issues/4235) Update the minting module params to implement params.ParamSet so
  individual keys can be set via proposals instead of passing a struct.
* [\#4259](https://github.com/cosmos/cosmos-sdk/issues/4259) `Coins` that are `nil` are now JSON encoded as an empty array `[]`.
  Decoding remains unchanged and behavior is left intact.
* [\#4305](https://github.com/cosmos/cosmos-sdk/issues/4305) The `--generate-only` CLI flag fully respects offline tx processing.
* [\#4379](https://github.com/cosmos/cosmos-sdk/issues/4379) close db write batch.
* [\#4384](https://github.com/cosmos/cosmos-sdk/issues/4384)- Allow splitting withdrawal transaction in several chunks
* [\#4403](https://github.com/cosmos/cosmos-sdk/issues/4403) Allow for parameter change proposals to supply only desired fields to be updated
  in objects instead of the entire object (only applies to values that are objects).
* [\#4415](https://github.com/cosmos/cosmos-sdk/issues/4415) /client refactor, reduce genutil dependancy on staking
* [\#4439](https://github.com/cosmos/cosmos-sdk/issues/4439) Implement governance module iterators.
* [\#4465](https://github.com/cosmos/cosmos-sdk/issues/4465) Unknown subcommands print relevant error message
* [\#4466](https://github.com/cosmos/cosmos-sdk/issues/4466) Commission validation added to validate basic of MsgCreateValidator by changing CommissionMsg to CommissionRates
* [\#4501](https://github.com/cosmos/cosmos-sdk/issues/4501) Support height queriers in rest client
* [\#4535](https://github.com/cosmos/cosmos-sdk/issues/4535) Improve import-export simulation errors by decoding the `KVPair.Value` into its
  respective type
* [\#4536](https://github.com/cosmos/cosmos-sdk/issues/4536) cli context queries return query height and accounts are returned with query height
* [\#4553](https://github.com/cosmos/cosmos-sdk/issues/4553) undelegate max entries check first
* [\#4556](https://github.com/cosmos/cosmos-sdk/issues/4556) Added IsValid function to Coin
* [\#4564](https://github.com/cosmos/cosmos-sdk/issues/4564) client/input.GetConfirmation()'s default is changed to No.
* [\#4573](https://github.com/cosmos/cosmos-sdk/issues/4573) Returns height in response for query endpoints.
* [\#4580](https://github.com/cosmos/cosmos-sdk/issues/4580) Update `Context#BlockHeight` to properly set the block height via `WithBlockHeader`.
* [\#4584](https://github.com/cosmos/cosmos-sdk/issues/4584) Update bank Keeper to use expected keeper interface of the AccountKeeper.
* [\#4584](https://github.com/cosmos/cosmos-sdk/issues/4584) Move `Account` and `VestingAccount` interface types to `x/auth/exported`.
* [\#4082](https://github.com/cosmos/cosmos-sdk/issues/4082) supply module queriers for CLI and REST endpoints
* [\#4601](https://github.com/cosmos/cosmos-sdk/issues/4601) Implement generic pangination helper function to be used in
  REST handlers and queriers.
* [\#4629](https://github.com/cosmos/cosmos-sdk/issues/4629) Added warning event that gets emitted if validator misses a block.
* [\#4674](https://github.com/cosmos/cosmos-sdk/issues/4674) Export `Simapp` genState generators and util functions by making them public
* [\#4706](https://github.com/cosmos/cosmos-sdk/issues/4706) Simplify context
  Replace complex Context construct with a simpler immutible struct.
  Only breaking change is not to support `Value` and `GetValue` as first class calls.
  We do embed ctx.Context() as a raw context.Context instead to be used as you see fit.

  Migration guide:

  ```go
  ctx = ctx.WithValue(contextKeyBadProposal, false)
  ```

  Now becomes:

  ```go
  ctx = ctx.WithContext(context.WithValue(ctx.Context(), contextKeyBadProposal, false))
  ```

  A bit more verbose, but also allows `context.WithTimeout()`, etc and only used
  in one function in this repo, in test code.
* [\#3685](https://github.com/cosmos/cosmos-sdk/issues/3685)  Add `SetAddressVerifier` and `GetAddressVerifier` to `sdk.Config` to allow SDK users to configure custom address format verification logic (to override the default limitation of 20-byte addresses).
* [\#3685](https://github.com/cosmos/cosmos-sdk/issues/3685)  Add an additional parameter to NewAnteHandler for a custom `SignatureVerificationGasConsumer` (the default logic is now in `DefaultSigVerificationGasConsumer). This allows SDK users to configure their own logic for which key types are accepted and how those key types consume gas.
* Remove `--print-response` flag as it is no longer used.
* Revert [\#2284](https://github.com/cosmos/cosmos-sdk/pull/2284) to allow create_empty_blocks in the config
* (tendermint) [\#4718](https://github.com/cosmos/cosmos-sdk/issues/4718) Upgrade tendermint/iavl to v0.12.3

### Bug Fixes

* [\#4891](https://github.com/cosmos/cosmos-sdk/issues/4891) Disable querying with proofs enabled when the query height <= 1.
* (rest) [\#4858](https://github.com/cosmos/cosmos-sdk/issues/4858) Do not return an error in BroadcastTxCommit when the tx broadcasting
  was successful. This allows the proper REST response to be returned for a
  failed tx during `block` broadcasting mode.
* (store) [\#4880](https://github.com/cosmos/cosmos-sdk/pull/4880) Fix error check in
  IAVL `Store#DeleteVersion`.
* (tendermint) [\#4879](https://github.com/cosmos/cosmos-sdk/issues/4879) Don't terminate the process immediately after startup when run in standalone mode.
* (simulation) [\#4861](https://github.com/cosmos/cosmos-sdk/pull/4861) Fix non-determinism simulation
  by using CLI flags as input and updating Makefile target.
* [\#4868](https://github.com/cosmos/cosmos-sdk/issues/4868) Context#CacheContext now sets a new EventManager. This prevents unwanted events
  from being emitted.
* (cli) [\#4870](https://github.com/cosmos/cosmos-sdk/issues/4870) Disable the `withdraw-all-rewards` command when `--generate-only` is supplied
* (modules) [\#4831](https://github.com/cosmos/cosmos-sdk/issues/4831) Prevent community spend proposal from transferring funds to a module account
* (keys) [\#4338](https://github.com/cosmos/cosmos-sdk/issues/4338) fix multisig key output for CLI
* (modules) [\#4795](https://github.com/cosmos/cosmos-sdk/issues/4795) restrict module accounts from receiving transactions.
  Allowing this would cause an invariant on the module account coins.
* (modules) [\#4823](https://github.com/cosmos/cosmos-sdk/issues/4823) Update the `DefaultUnbondingTime` from 3 days to 3 weeks to be inline with documentation.
* (abci) [\#4639](https://github.com/cosmos/cosmos-sdk/issues/4639) Fix `CheckTx` by verifying the message route
* Return height in responses when querying against BaseApp
* [\#1351](https://github.com/cosmos/cosmos-sdk/issues/1351) Stable AppHash allows no_empty_blocks
* [\#3705](https://github.com/cosmos/cosmos-sdk/issues/3705) Return `[]` instead of `null` when querying delegator rewards.
* [\#3966](https://github.com/cosmos/cosmos-sdk/issues/3966) fixed multiple assigns to action tags
  [\#3793](https://github.com/cosmos/cosmos-sdk/issues/3793) add delegator tag for MsgCreateValidator and deleted unused moniker and identity tags
* [\#4194](https://github.com/cosmos/cosmos-sdk/issues/4194) Fix pagination and results returned from /slashing/signing_infos
* [\#4230](https://github.com/cosmos/cosmos-sdk/issues/4230) Properly set and display the message index through the TxResponse.
* [\#4234](https://github.com/cosmos/cosmos-sdk/pull/4234) Allow `tx send --generate-only` to
  actually work offline.
* [\#4271](https://github.com/cosmos/cosmos-sdk/issues/4271) Fix addGenesisAccount by using Coins#IsAnyGT for vesting amount validation.
* [\#4273](https://github.com/cosmos/cosmos-sdk/issues/4273) Fix usage of AppendTags in x/staking/handler.go
* [\#4303](https://github.com/cosmos/cosmos-sdk/issues/4303) Fix NewCoins() underlying function for duplicate coins detection.
* [\#4307](https://github.com/cosmos/cosmos-sdk/pull/4307) Don't pass height to RPC calls as
  Tendermint will automatically use the latest height.
* [\#4362](https://github.com/cosmos/cosmos-sdk/issues/4362) simulation setup bugfix for multisim 7601778
* [\#4383](https://github.com/cosmos/cosmos-sdk/issues/4383) - currentStakeRoundUp is now always atleast currentStake + smallest-decimal-precision
* [\#4394](https://github.com/cosmos/cosmos-sdk/issues/4394) Fix signature count check to use the TxSigLimit param instead of
  a default.
* [\#4455](https://github.com/cosmos/cosmos-sdk/issues/4455) Use `QueryWithData()` to query unbonding delegations.
* [\#4493](https://github.com/cosmos/cosmos-sdk/issues/4493) Fix validator-outstanding-rewards command. It now takes as an argument
  a validator address.
* [\#4598](https://github.com/cosmos/cosmos-sdk/issues/4598) Fix redelegation and undelegation txs that were not checking for the correct bond denomination.
* [\#4619](https://github.com/cosmos/cosmos-sdk/issues/4619) Close iterators in `GetAllMatureValidatorQueue` and `UnbondAllMatureValidatorQueue`
  methods.
* [\#4654](https://github.com/cosmos/cosmos-sdk/issues/4654) validator slash event stored by period and height
* [\#4681](https://github.com/cosmos/cosmos-sdk/issues/4681) panic on invalid amount on `MintCoins` and `BurnCoins`
  * skip minting if inflation is set to zero
* Sort state JSON during export and initialization

## 0.35.0

### Bug Fixes

* Fix gas consumption bug in `Undelegate` preventing the ability to sync from
genesis.

## 0.34.10

### Bug Fixes

* Bump Tendermint version to [v0.31.11](https://github.com/tendermint/tendermint/releases/tag/v0.31.11) to address the vulnerability found in the `consensus` package.

## 0.34.9

### Bug Fixes

* Bump Tendermint version to [v0.31.10](https://github.com/tendermint/tendermint/releases/tag/v0.31.10) to address p2p panic errors.

## 0.34.8

### Bug Fixes

* Bump Tendermint version to v0.31.9 to fix the p2p panic error.
* Update gaiareplay's use of an internal Tendermint API

## 0.34.7

### Bug Fixes

#### SDK

* Fix gas consumption bug in `Undelegate` preventing the ability to sync from
genesis.

## 0.34.6

### Bug Fixes

#### SDK

* Unbonding from a validator is now only considered "complete" after the full
unbonding period has elapsed regardless of the validator's status.

## 0.34.5

### Bug Fixes

#### SDK

* [\#4273](https://github.com/cosmos/cosmos-sdk/issues/4273) Fix usage of `AppendTags` in x/staking/handler.go

### Improvements

### SDK

* [\#2286](https://github.com/cosmos/cosmos-sdk/issues/2286) Improve performance of `CacheKVStore` iterator.
* [\#3655](https://github.com/cosmos/cosmos-sdk/issues/3655) Improve signature verification failure error message.
* [\#4384](https://github.com/cosmos/cosmos-sdk/issues/4384) Allow splitting withdrawal transaction in several chunks.

#### Gaia CLI

* [\#4227](https://github.com/cosmos/cosmos-sdk/issues/4227) Support for Ledger App v1.5.
* [#4345](https://github.com/cosmos/cosmos-sdk/pull/4345) Update `ledger-cosmos-go`
to v0.10.3.

## 0.34.4

### Bug Fixes

#### SDK

* [#4234](https://github.com/cosmos/cosmos-sdk/pull/4234) Allow `tx send --generate-only` to
actually work offline.

#### Gaia

* [\#4219](https://github.com/cosmos/cosmos-sdk/issues/4219) Return an error when an empty mnemonic is provided during key recovery.

### Improvements

#### Gaia

* [\#2007](https://github.com/cosmos/cosmos-sdk/issues/2007) Return 200 status code on empty results

### New features

#### SDK

* [\#3850](https://github.com/cosmos/cosmos-sdk/issues/3850) Add `rewards` and `commission` to distribution tx tags.

## 0.34.3

### Bug Fixes

#### Gaia

* [\#4196](https://github.com/cosmos/cosmos-sdk/pull/4196) Set default invariant
check period to zero.

## 0.34.2

### Improvements

#### SDK

* [\#4135](https://github.com/cosmos/cosmos-sdk/pull/4135) Add further clarification
to generate only usage.

### Bug Fixes

#### SDK

* [\#4135](https://github.com/cosmos/cosmos-sdk/pull/4135) Fix `NewResponseFormatBroadcastTxCommit`
* [\#4053](https://github.com/cosmos/cosmos-sdk/issues/4053) Add `--inv-check-period`
flag to gaiad to set period at which invariants checks will run.
* [\#4099](https://github.com/cosmos/cosmos-sdk/issues/4099) Update the /staking/validators endpoint to support
status and pagination query flags.

## 0.34.1

### Bug Fixes

#### Gaia

* [#4163](https://github.com/cosmos/cosmos-sdk/pull/4163) Fix v0.33.x export script to port gov data correctly.

## 0.34.0

### Breaking Changes

#### Gaia

* [\#3463](https://github.com/cosmos/cosmos-sdk/issues/3463) Revert bank module handler fork (re-enables transfers)
* [\#3875](https://github.com/cosmos/cosmos-sdk/issues/3875) Replace `async` flag with `--broadcast-mode` flag where the default
  value is `sync`. The `block` mode should not be used. The REST client now
  uses `mode` parameter instead of the `return` parameter.

#### Gaia CLI

* [\#3938](https://github.com/cosmos/cosmos-sdk/issues/3938) Remove REST server's SSL support altogether.

#### SDK

* [\#3245](https://github.com/cosmos/cosmos-sdk/issues/3245) Rename validator.GetJailed() to validator.IsJailed()
* [\#3516](https://github.com/cosmos/cosmos-sdk/issues/3516) Remove concept of shares from staking unbonding and redelegation UX;
  replaced by direct coin amount.

#### Tendermint

* [\#4029](https://github.com/cosmos/cosmos-sdk/issues/4029) Upgrade Tendermint to v0.31.3

### New features

#### SDK

* [\#2935](https://github.com/cosmos/cosmos-sdk/issues/2935) New module Crisis which can test broken invariant with messages
* [\#3813](https://github.com/cosmos/cosmos-sdk/issues/3813) New sdk.NewCoins safe constructor to replace bare sdk.Coins{} declarations.
* [\#3858](https://github.com/cosmos/cosmos-sdk/issues/3858) add website, details and identity to gentx cli command
* Implement coin conversion and denomination registration utilities

#### Gaia

* [\#2935](https://github.com/cosmos/cosmos-sdk/issues/2935) Optionally assert invariants on a blockly basis using `gaiad --assert-invariants-blockly`
* [\#3886](https://github.com/cosmos/cosmos-sdk/issues/3886) Implement minting module querier and CLI/REST clients.

#### Gaia CLI

* [\#3937](https://github.com/cosmos/cosmos-sdk/issues/3937) Add command to query community-pool

#### Gaia REST API

* [\#3937](https://github.com/cosmos/cosmos-sdk/issues/3937) Add route to fetch community-pool
* [\#3949](https://github.com/cosmos/cosmos-sdk/issues/3949) added /slashing/signing_infos to get signing_info for all validators

### Improvements

#### Gaia

* [\#3808](https://github.com/cosmos/cosmos-sdk/issues/3808) `gaiad` and `gaiacli` integration tests use ./build/ binaries.
* \[\#3819](https://github.com/cosmos/cosmos-sdk/issues/3819) Simulation refactor, log output now stored in ~/.gaiad/simulation/
  * Simulation moved to its own module (not a part of mock)
  * Logger type instead of passing function variables everywhere
  * Logger json output (for reloadable simulation running)
  * Cleanup bank simulation messages / remove dup code in bank simulation
  * Simulations saved in `~/.gaiad/simulations/`
  * "Lean" simulation output option to exclude No-ops and !ok functions (`--SimulationLean` flag)
* [\#3893](https://github.com/cosmos/cosmos-sdk/issues/3893) Improve `gaiacli tx sign` command
  * Add shorthand flags -a and -s for the account and sequence numbers respectively
  * Mark the account and sequence numbers required during "offline" mode
  * Always do an RPC query for account and sequence number during "online" mode
* [\#4018](https://github.com/cosmos/cosmos-sdk/issues/4018) create genesis port script for release v.0.34.0

#### Gaia CLI

* [\#3833](https://github.com/cosmos/cosmos-sdk/issues/3833) Modify stake to atom in gaia's doc.
* [\#3841](https://github.com/cosmos/cosmos-sdk/issues/3841) Add indent to JSON of `gaiacli keys [add|show|list]`
* [\#3859](https://github.com/cosmos/cosmos-sdk/issues/3859) Add newline to echo of `gaiacli keys ...`
* [\#3959](https://github.com/cosmos/cosmos-sdk/issues/3959) Improving error messages when signing with ledger devices fails

#### SDK

* [\#3238](https://github.com/cosmos/cosmos-sdk/issues/3238) Add block time to tx responses when querying for
  txs by tags or hash.
* \[\#3752](https://github.com/cosmos/cosmos-sdk/issues/3752) Explanatory docs for minting mechanism (`docs/spec/mint/01_concepts.md`)
* [\#3801](https://github.com/cosmos/cosmos-sdk/issues/3801) `baseapp` safety improvements
* [\#3820](https://github.com/cosmos/cosmos-sdk/issues/3820) Make Coins.IsAllGT() more robust and consistent.
* [\#3828](https://github.com/cosmos/cosmos-sdk/issues/3828) New sdkch tool to maintain changelogs
* [\#3864](https://github.com/cosmos/cosmos-sdk/issues/3864) Make Coins.IsAllGTE() more consistent.
* [\#3907](https://github.com/cosmos/cosmos-sdk/issues/3907): dep -> go mod migration
  * Drop dep in favor of go modules.
  * Upgrade to Go 1.12.1.
* [\#3917](https://github.com/cosmos/cosmos-sdk/issues/3917) Allow arbitrary decreases to validator commission rates.
* [\#3937](https://github.com/cosmos/cosmos-sdk/issues/3937) Implement community pool querier.
* [\#3940](https://github.com/cosmos/cosmos-sdk/issues/3940) Codespace should be lowercase.
* [\#3986](https://github.com/cosmos/cosmos-sdk/issues/3986) Update the Stringer implementation of the Proposal type.
* [\#926](https://github.com/cosmos/cosmos-sdk/issues/926) circuit breaker high level explanation
* [\#3896](https://github.com/cosmos/cosmos-sdk/issues/3896) Fixed various linters warnings in the context of the gometalinter -> golangci-lint migration
* [\#3916](https://github.com/cosmos/cosmos-sdk/issues/3916) Hex encode data in tx responses

### Bug Fixes

#### Gaia

* [\#3825](https://github.com/cosmos/cosmos-sdk/issues/3825) Validate genesis before running gentx
* [\#3889](https://github.com/cosmos/cosmos-sdk/issues/3889) When `--generate-only` is provided, the Keybase is not used and as a result
  the `--from` value must be a valid Bech32 cosmos address.
* 3974 Fix go env setting in installation.md
* 3996 Change 'make get_tools' to 'make tools' in DOCS_README.md.

#### Gaia CLI

* [\#3883](https://github.com/cosmos/cosmos-sdk/issues/3883) Remove Height Flag from CLI Queries
* [\#3899](https://github.com/cosmos/cosmos-sdk/issues/3899) Using 'gaiacli config node' breaks ~/config/config.toml

#### SDK

* [\#3837](https://github.com/cosmos/cosmos-sdk/issues/3837) Fix `WithdrawValidatorCommission` to properly set the validator's remaining commission.
* [\#3870](https://github.com/cosmos/cosmos-sdk/issues/3870) Fix DecCoins#TruncateDecimal to never return zero coins in
  either the truncated coins or the change coins.
* [\#3915](https://github.com/cosmos/cosmos-sdk/issues/3915) Remove ';' delimiting support from ParseDecCoins
* [\#3977](https://github.com/cosmos/cosmos-sdk/issues/3977) Fix docker image build
* [\#4020](https://github.com/cosmos/cosmos-sdk/issues/4020) Fix queryDelegationRewards by returning an error
when the validator or delegation do not exist.
* [\#4050](https://github.com/cosmos/cosmos-sdk/issues/4050) Fix DecCoins APIs
where rounding or truncation could result in zero decimal coins.
* [\#4088](https://github.com/cosmos/cosmos-sdk/issues/4088) Fix `calculateDelegationRewards`
by accounting for rounding errors when multiplying stake by slashing fractions.

## 0.33.2

### Improvements

#### Tendermint

* Upgrade Tendermint to `v0.31.0-dev0-fix0` which includes critical security fixes.

## 0.33.1

### Bug Fixes

#### Gaia

* [\#3999](https://github.com/cosmos/cosmos-sdk/pull/3999) Fix distribution delegation for zero height export bug

## 0.33.0

BREAKING CHANGES

* Gaia REST API
  * [\#3641](https://github.com/cosmos/cosmos-sdk/pull/3641) Remove the ability to use a Keybase from the REST API client:
    * `password` and `generate_only` have been removed from the `base_req` object
    * All txs that used to sign or use the Keybase now only generate the tx
    * `keys` routes completely removed
  * [\#3692](https://github.com/cosmos/cosmos-sdk/pull/3692) Update tx encoding and broadcasting endpoints:
    * Remove duplicate broadcasting endpoints in favor of POST @ `/txs`
      * The `Tx` field now accepts a `StdTx` and not raw tx bytes
    * Move encoding endpoint to `/txs/encode`

* Gaia
  * [\#3787](https://github.com/cosmos/cosmos-sdk/pull/3787) Fork the `x/bank` module into the Gaia application with only a
  modified message handler, where the modified message handler behaves the same as
  the standard `x/bank` message handler except for `MsgMultiSend` that must burn
  exactly 9 atoms and transfer 1 atom, and `MsgSend` is disabled.
  * [\#3789](https://github.com/cosmos/cosmos-sdk/pull/3789) Update validator creation flow:
    * Remove `NewMsgCreateValidatorOnBehalfOf` and corresponding business logic
    * Ensure the validator address equals the delegator address during
    `MsgCreateValidator#ValidateBasic`

* SDK
  * [\#3750](https://github.com/cosmos/cosmos-sdk/issues/3750) Track outstanding rewards per-validator instead of globally,
           and fix the main simulation issue, which was that slashes of
           re-delegations to a validator were not correctly accounted for
           in fee distribution when the redelegation in question had itself
            been slashed (from a fault committed by a different validator)
           in the same BeginBlock. Outstanding rewards are now available
           on a per-validator basis in REST.
  * [\#3669](https://github.com/cosmos/cosmos-sdk/pull/3669) Ensure consistency in message naming, codec registration, and JSON
  tags.
  * [\#3788](https://github.com/cosmos/cosmos-sdk/pull/3788) Change order of operations for greater accuracy when calculating delegation share token value
  * [\#3788](https://github.com/cosmos/cosmos-sdk/pull/3788) DecCoins.Cap -> DecCoins.Intersect
  * [\#3666](https://github.com/cosmos/cosmos-sdk/pull/3666) Improve coins denom validation.
  * [\#3751](https://github.com/cosmos/cosmos-sdk/pull/3751) Disable (temporarily) support for ED25519 account key pairs.

* Tendermint
  * [\#3804] Update to Tendermint `v0.31.0-dev0`

FEATURES

* SDK
  * [\#3719](https://github.com/cosmos/cosmos-sdk/issues/3719) DBBackend can now be set at compile time.
    Defaults: goleveldb. Supported: cleveldb.

IMPROVEMENTS

* Gaia REST API
  * Update the `TxResponse` type allowing for the `Logs` result to be JSON decoded automatically.

* Gaia CLI
  * [\#3653](https://github.com/cosmos/cosmos-sdk/pull/3653) Prompt user confirmation prior to signing and broadcasting a transaction.
  * [\#3670](https://github.com/cosmos/cosmos-sdk/pull/3670) CLI support for showing bech32 addresses in Ledger devices
  * [\#3711](https://github.com/cosmos/cosmos-sdk/pull/3711) Update `tx sign` to use `--from` instead of the deprecated `--name`
  CLI flag.
  * [\#3738](https://github.com/cosmos/cosmos-sdk/pull/3738) Improve multisig UX:
    * `gaiacli keys show -o json` now includes constituent pubkeys, respective weights and threshold
    * `gaiacli keys show --show-multisig` now displays constituent pubkeys, respective weights and threshold
    * `gaiacli tx sign --validate-signatures` now displays multisig signers with their respective weights
  * [\#3730](https://github.com/cosmos/cosmos-sdk/issues/3730) Improve workflow for
  `gaiad gentx` with offline public keys, by outputting stdtx file that needs to be signed.
  * [\#3761](https://github.com/cosmos/cosmos-sdk/issues/3761) Querying account related information using custom querier in auth module

* SDK
  * [\#3753](https://github.com/cosmos/cosmos-sdk/issues/3753) Remove no-longer-used governance penalty parameter
  * [\#3679](https://github.com/cosmos/cosmos-sdk/issues/3679) Consistent operators across Coins, DecCoins, Int, Dec
            replaced: Minus->Sub Plus->Add Div->Quo
  * [\#3665](https://github.com/cosmos/cosmos-sdk/pull/3665) Overhaul sdk.Uint type in preparation for Coins Int -> Uint migration.
  * [\#3691](https://github.com/cosmos/cosmos-sdk/issues/3691) Cleanup error messages
  * [\#3456](https://github.com/cosmos/cosmos-sdk/issues/3456) Integrate in the Int.ToDec() convenience function
  * [\#3300](https://github.com/cosmos/cosmos-sdk/pull/3300) Update the spec-spec, spec file reorg, and TOC updates.
  * [\#3694](https://github.com/cosmos/cosmos-sdk/pull/3694) Push tagged docker images on docker hub when tag is created.
  * [\#3716](https://github.com/cosmos/cosmos-sdk/pull/3716) Update file permissions the client keys directory and contents to `0700`.
  * [\#3681](https://github.com/cosmos/cosmos-sdk/issues/3681) Migrate ledger-cosmos-go from ZondaX to Cosmos organization

* Tendermint
  * [\#3699](https://github.com/cosmos/cosmos-sdk/pull/3699) Upgrade to Tendermint 0.30.1

BUG FIXES

* Gaia CLI
  * [\#3731](https://github.com/cosmos/cosmos-sdk/pull/3731) `keys add --interactive` bip32 passphrase regression fix
  * [\#3714](https://github.com/cosmos/cosmos-sdk/issues/3714) Fix USB raw access issues with gaiacli when installed via snap

* Gaia
  * [\#3777](https://github.com/cosmso/cosmos-sdk/pull/3777) `gaiad export` no longer panics when the database is empty
  * [\#3806](https://github.com/cosmos/cosmos-sdk/pull/3806) Properly return errors from a couple of struct Unmarshal functions

* SDK
  * [\#3728](https://github.com/cosmos/cosmos-sdk/issues/3728) Truncate decimal multiplication & division in distribution to ensure
           no more than the collected fees / inflation are distributed
  * [\#3727](https://github.com/cosmos/cosmos-sdk/issues/3727) Return on zero-length (including []byte{}) PrefixEndBytes() calls
  * [\#3559](https://github.com/cosmos/cosmos-sdk/issues/3559) fix occasional failing due to non-determinism in lcd test TestBonding
    where validator is unexpectedly slashed throwing off test calculations
  * [\#3411](https://github.com/cosmos/cosmos-sdk/pull/3411) Include the `RequestInitChain.Time` in the block header init during
  `InitChain`.
  * [\#3717](https://github.com/cosmos/cosmos-sdk/pull/3717) Update the vesting specification and implementation to cap deduction from
  `DelegatedVesting` by at most `DelegatedVesting`. This accounts for the case where
  the undelegation amount may exceed the original delegation amount due to
  truncation of undelegation tokens.
  * [\#3717](https://github.com/cosmos/cosmos-sdk/pull/3717) Ignore unknown proposers in allocating rewards for proposers, in case
    unbonding period was just 1 block and proposer was already deleted.
  * [\#3726](https://github.com/cosmos/cosmos-sdk/pull/3724) Cap(clip) reward to remaining coins in AllocateTokens.

## 0.32.0

BREAKING CHANGES

* Gaia REST API
  * [\#3642](https://github.com/cosmos/cosmos-sdk/pull/3642) `GET /tx/{hash}` now returns `404` instead of `500` if the transaction is not found

* SDK
 * [\#3580](https://github.com/cosmos/cosmos-sdk/issues/3580) Migrate HTTP request/response types and utilities to types/rest.
 * [\#3592](https://github.com/cosmos/cosmos-sdk/issues/3592) Drop deprecated keybase implementation's New() constructor in
   favor of a new crypto/keys.New(string, string) implementation that
   returns a lazy keybase instance. Remove client.MockKeyBase,
   superseded by crypto/keys.NewInMemory()
 * [\#3621](https://github.com/cosmos/cosmos-sdk/issues/3621) staking.GenesisState.Bonds -> Delegations

IMPROVEMENTS

* SDK
  * [\#3311](https://github.com/cosmos/cosmos-sdk/pull/3311) Reconcile the `DecCoin/s` API with the `Coin/s` API.
  * [\#3614](https://github.com/cosmos/cosmos-sdk/pull/3614) Add coin denom length checks to the coins constructors.
  * [\#3621](https://github.com/cosmos/cosmos-sdk/issues/3621) remove many inter-module dependancies
  * [\#3601](https://github.com/cosmos/cosmos-sdk/pull/3601) JSON-stringify the ABCI log response which includes the log and message
  index.
  * [\#3604](https://github.com/cosmos/cosmos-sdk/pull/3604) Improve SDK funds related error messages and allow for unicode in
  JSON ABCI log.
  * [\#3620](https://github.com/cosmos/cosmos-sdk/pull/3620) Version command shows build tags
  * [\#3638](https://github.com/cosmos/cosmos-sdk/pull/3638) Add Bcrypt benchmarks & justification of security parameter choice
  * [\#3648](https://github.com/cosmos/cosmos-sdk/pull/3648) Add JSON struct tags to vesting accounts.

* Tendermint
  * [\#3618](https://github.com/cosmos/cosmos-sdk/pull/3618) Upgrade to Tendermint 0.30.03

BUG FIXES

* SDK
  * [\#3646](https://github.com/cosmos/cosmos-sdk/issues/3646) `x/mint` now uses total token supply instead of total bonded tokens to calculate inflation


## 0.31.2

BREAKING CHANGES

* SDK
 * [\#3592](https://github.com/cosmos/cosmos-sdk/issues/3592) Drop deprecated keybase implementation's
   New constructor in favor of a new
   crypto/keys.New(string, string) implementation that
   returns a lazy keybase instance. Remove client.MockKeyBase,
   superseded by crypto/keys.NewInMemory()

IMPROVEMENTS

* SDK
  * [\#3604](https://github.com/cosmos/cosmos-sdk/pulls/3604) Improve SDK funds related error messages and allow for unicode in
  JSON ABCI log.

* Tendermint
  * [\#3563](https://github.com/cosmos/cosmos-sdk/3563) Update to Tendermint version `0.30.0-rc0`


BUG FIXES

* Gaia
  * [\#3585] Fix setting the tx hash in `NewResponseFormatBroadcastTxCommit`.
  * [\#3585] Return an empty `TxResponse` when Tendermint returns an empty
  `ResultBroadcastTx`.

* SDK
  * [\#3582](https://github.com/cosmos/cosmos-sdk/pull/3582) Running `make test_unit` was failing due to a missing tag
  * [\#3617](https://github.com/cosmos/cosmos-sdk/pull/3582) Fix fee comparison when the required fees does not contain any denom
  present in the tx fees.

## 0.31.0

BREAKING CHANGES

* Gaia REST API (`gaiacli advanced rest-server`)
  * [\#3284](https://github.com/cosmos/cosmos-sdk/issues/3284) Rename the `name`
  field to `from` in the `base_req` body.
  * [\#3485](https://github.com/cosmos/cosmos-sdk/pull/3485) Error responses are now JSON objects.
  * [\#3477][distribution] endpoint changed "all_delegation_rewards" -> "delegator_total_rewards"

* Gaia CLI  (`gaiacli`)
  - [#3399](https://github.com/cosmos/cosmos-sdk/pull/3399) Add `gaiad validate-genesis` command to facilitate checking of genesis files
  - [\#1894](https://github.com/cosmos/cosmos-sdk/issues/1894) `version` prints out short info by default. Add `--long` flag. Proper handling of `--format` flag introduced.
  - [\#3465](https://github.com/cosmos/cosmos-sdk/issues/3465) `gaiacli rest-server` switched back to insecure mode by default:
    - `--insecure` flag is removed.
    - `--tls` is now used to enable secure layer.
  - [\#3451](https://github.com/cosmos/cosmos-sdk/pull/3451) `gaiacli` now returns transactions in plain text including tags.
  - [\#3497](https://github.com/cosmos/cosmos-sdk/issues/3497) `gaiad init` now takes moniker as required arguments, not as parameter.
  * [\#3501](https://github.com/cosmos/cosmos-sdk/issues/3501) Change validator
  address Bech32 encoding to consensus address in `tendermint-validator-set`.

* Gaia
  *  [\#3457](https://github.com/cosmos/cosmos-sdk/issues/3457) Changed governance tally validatorGovInfo to use sdk.Int power instead of sdk.Dec
  *  [\#3495](https://github.com/cosmos/cosmos-sdk/issues/3495) Added Validator Minimum Self Delegation
  *  Reintroduce OR semantics for tx fees

* SDK
  * [\#2513](https://github.com/cosmos/cosmos-sdk/issues/2513) Tendermint updates are adjusted by 10^-6 relative to staking tokens,
  * [\#3487](https://github.com/cosmos/cosmos-sdk/pull/3487) Move HTTP/REST utilities out of client/utils into a new dedicated client/rest package.
  * [\#3490](https://github.com/cosmos/cosmos-sdk/issues/3490) ReadRESTReq() returns bool to avoid callers to write error responses twice.
  * [\#3502](https://github.com/cosmos/cosmos-sdk/pull/3502) Fixes issue when comparing genesis states
  * [\#3514](https://github.com/cosmos/cosmos-sdk/pull/3514) Various clean ups:
    - Replace all GetKeyBase\* functions family in favor of NewKeyBaseFromDir and NewKeyBaseFromHomeFlag.
    - Remove Get prefix from all TxBuilder's getters.
  * [\#3522](https://github.com/cosmos/cosmos-sdk/pull/3522) Get rid of double negatives: Coins.IsNotNegative() -> Coins.IsAnyNegative().
  * [\#3561](https://github.com/cosmos/cosmos-sdk/issues/3561) Don't unnecessarily store denominations in staking


FEATURES

* Gaia REST API
  * [\#2358](https://github.com/cosmos/cosmos-sdk/issues/2358) Add distribution module REST interface

* Gaia CLI  (`gaiacli`)
  * [\#3429](https://github.com/cosmos/cosmos-sdk/issues/3429) Support querying
  for all delegator distribution rewards.
  * [\#3449](https://github.com/cosmos/cosmos-sdk/issues/3449) Proof verification now works with absence proofs
  * [\#3484](https://github.com/cosmos/cosmos-sdk/issues/3484) Add support
  vesting accounts to the add-genesis-account command.

* Gaia
  - [\#3397](https://github.com/cosmos/cosmos-sdk/pull/3397) Implement genesis file sanitization to avoid failures at chain init.
  * [\#3428](https://github.com/cosmos/cosmos-sdk/issues/3428) Run the simulation from a particular genesis state loaded from a file

* SDK
  * [\#3270](https://github.com/cosmos/cosmos-sdk/issues/3270) [x/staking] limit number of ongoing unbonding delegations /redelegations per pair/trio
  * [\#3477][distribution] new query endpoint "delegator_validators"
  * [\#3514](https://github.com/cosmos/cosmos-sdk/pull/3514) Provided a lazy loading implementation of Keybase that locks the underlying
    storage only for the time needed to perform the required operation. Also added Keybase reference to TxBuilder struct.
  * [types] [\#2580](https://github.com/cosmos/cosmos-sdk/issues/2580) Addresses now Bech32 empty addresses to an empty string


IMPROVEMENTS

* Gaia REST API
  * [\#3284](https://github.com/cosmos/cosmos-sdk/issues/3284) Update Gaia Lite
  REST service to support the following:
    * Automatic account number and sequence population when fields are omitted
    * Generate only functionality no longer requires access to a local Keybase
    * `from` field in the `base_req` body can be a Keybase name or account address
  * [\#3423](https://github.com/cosmos/cosmos-sdk/issues/3423) Allow simulation
  (auto gas) to work with generate only.
  * [\#3514](https://github.com/cosmos/cosmos-sdk/pull/3514) REST server calls to keybase does not lock the underlying storage anymore.
  * [\#3523](https://github.com/cosmos/cosmos-sdk/pull/3523) Added `/tx/encode` endpoint to serialize a JSON tx to base64-encoded Amino.

* Gaia CLI  (`gaiacli`)
  * [\#3476](https://github.com/cosmos/cosmos-sdk/issues/3476) New `withdraw-all-rewards` command to withdraw all delegations rewards for delegators.
  * [\#3497](https://github.com/cosmos/cosmos-sdk/issues/3497) `gaiad gentx` supports `--ip` and `--node-id` flags to override defaults.
  * [\#3518](https://github.com/cosmos/cosmos-sdk/issues/3518) Fix flow in
  `keys add` to show the mnemonic by default.
  * [\#3517](https://github.com/cosmos/cosmos-sdk/pull/3517) Increased test coverage
  * [\#3523](https://github.com/cosmos/cosmos-sdk/pull/3523) Added `tx encode` command to serialize a JSON tx to base64-encoded Amino.

* Gaia
  * [\#3418](https://github.com/cosmos/cosmos-sdk/issues/3418) Add vesting account
  genesis validation checks to `GaiaValidateGenesisState`.
  * [\#3420](https://github.com/cosmos/cosmos-sdk/issues/3420) Added maximum length to governance proposal descriptions and titles
  * [\#3256](https://github.com/cosmos/cosmos-sdk/issues/3256) Add gas consumption
  for tx size in the ante handler.
  * [\#3454](https://github.com/cosmos/cosmos-sdk/pull/3454) Add `--jail-whitelist` to `gaiad export` to enable testing of complex exports
  * [\#3424](https://github.com/cosmos/cosmos-sdk/issues/3424) Allow generation of gentxs with empty memo field.
  * [\#3507](https://github.com/cosmos/cosmos-sdk/issues/3507) General cleanup, removal of unnecessary struct fields, undelegation bugfix, and comment clarification in x/staking and x/slashing

* SDK
  * [\#2605] x/params add subkey accessing
  * [\#2986](https://github.com/cosmos/cosmos-sdk/pull/2986) Store Refactor
  * [\#3435](https://github.com/cosmos/cosmos-sdk/issues/3435) Test that store implementations do not allow nil values
  * [\#2509](https://github.com/cosmos/cosmos-sdk/issues/2509) Sanitize all usage of Dec.RoundInt64()
  * [\#556](https://github.com/cosmos/cosmos-sdk/issues/556) Increase `BaseApp`
  test coverage.
  * [\#3357](https://github.com/cosmos/cosmos-sdk/issues/3357) develop state-transitions.md for staking spec, missing states added to `state.md`
  * [\#3552](https://github.com/cosmos/cosmos-sdk/pull/3552) Validate bit length when
  deserializing `Int` types.


BUG FIXES

* Gaia CLI  (`gaiacli`)
  - [\#3417](https://github.com/cosmos/cosmos-sdk/pull/3417) Fix `q slashing signing-info` panic by ensuring safety of user input and properly returning not found error
  - [\#3345](https://github.com/cosmos/cosmos-sdk/issues/3345) Upgrade ledger-cosmos-go dependency to v0.9.3 to pull
    https://github.com/ZondaX/ledger-cosmos-go/commit/ed9aa39ce8df31bad1448c72d3d226bf2cb1a8d1 in order to fix a derivation path issue that causes `gaiacli keys add --recover`
    to malfunction.
  - [\#3419](https://github.com/cosmos/cosmos-sdk/pull/3419) Fix `q distr slashes` panic
  - [\#3453](https://github.com/cosmos/cosmos-sdk/pull/3453) The `rest-server` command didn't respect persistent flags such as `--chain-id` and `--trust-node` if they were
    passed on the command line.
  - [\#3441](https://github.com/cosmos/cosmos-sdk/pull/3431) Improved resource management and connection handling (ledger devices). Fixes issue with DER vs BER signatures.

* Gaia
  * [\#3486](https://github.com/cosmos/cosmos-sdk/pull/3486) Use AmountOf in
    vesting accounts instead of zipping/aligning denominations.


## 0.30.0

BREAKING CHANGES

* Gaia REST API (`gaiacli advanced rest-server`)
  * [gaia-lite] [\#2182] Renamed and merged all redelegations endpoints into `/staking/redelegations`
  * [\#3176](https://github.com/cosmos/cosmos-sdk/issues/3176) `tx/sign` endpoint now expects `BaseReq` fields as nested object.
  * [\#2222] all endpoints renamed from `/stake` -> `/staking`
  * [\#1268] `LooseTokens` -> `NotBondedTokens`
  * [\#3289] misc renames:
    * `Validator.UnbondingMinTime` -> `Validator.UnbondingCompletionTime`
    * `Delegation` -> `Value` in `MsgCreateValidator` and `MsgDelegate`
    * `MsgBeginUnbonding` -> `MsgUndelegate`

* Gaia CLI  (`gaiacli`)
  * [\#810](https://github.com/cosmos/cosmos-sdk/issues/810) Don't fallback to any default values for chain ID.
    * Users need to supply chain ID either via config file or the `--chain-id` flag.
    * Change `chain_id` and `trust_node` in `gaiacli` configuration to `chain-id` and `trust-node` respectively.
  * [\#3069](https://github.com/cosmos/cosmos-sdk/pull/3069) `--fee` flag renamed to `--fees` to support multiple coins
  * [\#3156](https://github.com/cosmos/cosmos-sdk/pull/3156) Remove unimplemented `gaiacli init` command
  * [\#2222] `gaiacli tx stake` -> `gaiacli tx staking`, `gaiacli query stake` -> `gaiacli query staking`
  * [\#1894](https://github.com/cosmos/cosmos-sdk/issues/1894) `version` command now shows latest commit, vendor dir hash, and build machine info.
  * [\#3320](https://github.com/cosmos/cosmos-sdk/pull/3320) Ensure all `gaiacli query` commands respect the `--output` and `--indent` flags

* Gaia
  * https://github.com/cosmos/cosmos-sdk/issues/2838 - Move store keys to constants
  * [\#3162](https://github.com/cosmos/cosmos-sdk/issues/3162) The `--gas` flag now takes `auto` instead of `simulate`
    in order to trigger a simulation of the tx before the actual execution.
  * [\#3285](https://github.com/cosmos/cosmos-sdk/pull/3285) New `gaiad tendermint version` to print libs versions
  * [\#1894](https://github.com/cosmos/cosmos-sdk/pull/1894) `version` command now shows latest commit, vendor dir hash, and build machine info.
  * [\#3249\(https://github.com/cosmos/cosmos-sdk/issues/3249) `tendermint`'s `show-validator` and `show-address` `--json` flags removed in favor of `--output-format=json`.

* SDK
  * [distribution] [\#3359](https://github.com/cosmos/cosmos-sdk/issues/3359) Always round down when calculating rewards-to-be-withdrawn in F1 fee distribution
  * [#3336](https://github.com/cosmos/cosmos-sdk/issues/3336) Ensure all SDK
  messages have their signature bytes contain canonical fields `value` and `type`.
  * [\#3333](https://github.com/cosmos/cosmos-sdk/issues/3333) - F1 storage efficiency improvements - automatic withdrawals when unbonded, historical reward reference counting
  * [staking] [\#2513](https://github.com/cosmos/cosmos-sdk/issues/2513) Validator power type from Dec -> Int
  * [staking] [\#3233](https://github.com/cosmos/cosmos-sdk/issues/3233) key and value now contain duplicate fields to simplify code
  * [\#3064](https://github.com/cosmos/cosmos-sdk/issues/3064) Sanitize `sdk.Coin` denom. Coins denoms are now case insensitive, i.e. 100fooToken equals to 100FOOTOKEN.
  * [\#3195](https://github.com/cosmos/cosmos-sdk/issues/3195) Allows custom configuration for syncable strategy
  * [\#3242](https://github.com/cosmos/cosmos-sdk/issues/3242) Fix infinite gas
    meter utilization during aborted ante handler executions.
  * [x/distribution] [\#3292](https://github.com/cosmos/cosmos-sdk/issues/3292) Enable or disable withdraw addresses with a parameter in the param store
  * [staking] [\#2222](https://github.com/cosmos/cosmos-sdk/issues/2222) `/stake` -> `/staking` module rename
  * [staking] [\#1268](https://github.com/cosmos/cosmos-sdk/issues/1268) `LooseTokens` -> `NotBondedTokens`
  * [staking] [\#1402](https://github.com/cosmos/cosmos-sdk/issues/1402) Redelegation and unbonding-delegation structs changed to include multiple an array of entries
  * [staking] [\#3289](https://github.com/cosmos/cosmos-sdk/issues/3289) misc renames:
    * `Validator.UnbondingMinTime` -> `Validator.UnbondingCompletionTime`
    * `Delegation` -> `Value` in `MsgCreateValidator` and `MsgDelegate`
    * `MsgBeginUnbonding` -> `MsgUndelegate`
  * [\#3315] Increase decimal precision to 18
  * [\#3323](https://github.com/cosmos/cosmos-sdk/issues/3323) Update to Tendermint 0.29.0
  * [\#3328](https://github.com/cosmos/cosmos-sdk/issues/3328) [x/gov] Remove redundant action tag

* Tendermint
  * [\#3298](https://github.com/cosmos/cosmos-sdk/issues/3298) Upgrade to Tendermint 0.28.0

FEATURES

* Gaia REST API (`gaiacli advanced rest-server`)
  * [\#3067](https://github.com/cosmos/cosmos-sdk/issues/3067) Add support for fees on transactions
  * [\#3069](https://github.com/cosmos/cosmos-sdk/pull/3069) Add a custom memo on transactions
  * [\#3027](https://github.com/cosmos/cosmos-sdk/issues/3027) Implement
  `/gov/proposals/{proposalID}/proposer` to query for a proposal's proposer.

* Gaia CLI  (`gaiacli`)
  * [\#2399](https://github.com/cosmos/cosmos-sdk/issues/2399) Implement `params` command to query slashing parameters.
  * [\#2730](https://github.com/cosmos/cosmos-sdk/issues/2730) Add tx search pagination parameter
  * [\#3027](https://github.com/cosmos/cosmos-sdk/issues/3027) Implement
  `query gov proposer [proposal-id]` to query for a proposal's proposer.
  * [\#3198](https://github.com/cosmos/cosmos-sdk/issues/3198) New `keys add --multisig` flag to store multisig keys locally.
  * [\#3198](https://github.com/cosmos/cosmos-sdk/issues/3198) New `multisign` command to generate multisig signatures.
  * [\#3198](https://github.com/cosmos/cosmos-sdk/issues/3198) New `sign --multisig` flag to enable multisig mode.
  * [\#2715](https://github.com/cosmos/cosmos-sdk/issues/2715) Reintroduce gaia server's insecure mode.
  * [\#3334](https://github.com/cosmos/cosmos-sdk/pull/3334) New `gaiad completion` and `gaiacli completion` to generate Bash/Zsh completion scripts.
  * [\#2607](https://github.com/cosmos/cosmos-sdk/issues/2607) Make `gaiacli config` handle the boolean `indent` flag to beautify commands JSON output.

* Gaia
  * [\#2182] [x/staking] Added querier for querying a single redelegation
  * [\#3305](https://github.com/cosmos/cosmos-sdk/issues/3305) Add support for
    vesting accounts at genesis.
  * [\#3198](https://github.com/cosmos/cosmos-sdk/issues/3198) [x/auth] Add multisig transactions support
  * [\#3198](https://github.com/cosmos/cosmos-sdk/issues/3198) `add-genesis-account` can take both account addresses and key names

* SDK
  - [\#3099](https://github.com/cosmos/cosmos-sdk/issues/3099) Implement F1 fee distribution
  - [\#2926](https://github.com/cosmos/cosmos-sdk/issues/2926) Add TxEncoder to client TxBuilder.
  * [\#2694](https://github.com/cosmos/cosmos-sdk/issues/2694) Vesting account implementation.
  * [\#2996](https://github.com/cosmos/cosmos-sdk/issues/2996) Update the `AccountKeeper` to contain params used in the context of
  the ante handler.
  * [\#3179](https://github.com/cosmos/cosmos-sdk/pull/3179) New CodeNoSignatures error code.
  * [\#3319](https://github.com/cosmos/cosmos-sdk/issues/3319) [x/distribution] Queriers for all distribution state worth querying; distribution query commands
  * [\#3356](https://github.com/cosmos/cosmos-sdk/issues/3356) [x/auth] bech32-ify accounts address in error message.

IMPROVEMENTS

* Gaia REST API
  * [\#3176](https://github.com/cosmos/cosmos-sdk/issues/3176) Validate tx/sign endpoint POST body.
  * [\#2948](https://github.com/cosmos/cosmos-sdk/issues/2948) Swagger UI now makes requests to light client node

* Gaia CLI  (`gaiacli`)
  * [\#3224](https://github.com/cosmos/cosmos-sdk/pull/3224) Support adding offline public keys to the keystore

* Gaia
  * [\#2186](https://github.com/cosmos/cosmos-sdk/issues/2186) Add Address Interface
  * [\#3158](https://github.com/cosmos/cosmos-sdk/pull/3158) Validate slashing genesis
  * [\#3172](https://github.com/cosmos/cosmos-sdk/pull/3172) Support minimum fees in a local testnet.
  * [\#3250](https://github.com/cosmos/cosmos-sdk/pull/3250) Refactor integration tests and increase coverage
  * [\#3248](https://github.com/cosmos/cosmos-sdk/issues/3248) Refactor tx fee
  model:
    * Validators specify minimum gas prices instead of minimum fees
    * Clients may provide either fees or gas prices directly
    * The gas prices of a tx must meet a validator's minimum
    * `gaiad start` and `gaia.toml` take --minimum-gas-prices flag and minimum-gas-price config key respectively.
  * [\#2859](https://github.com/cosmos/cosmos-sdk/issues/2859) Rename `TallyResult` in gov proposals to `FinalTallyResult`
  * [\#3286](https://github.com/cosmos/cosmos-sdk/pull/3286) Fix `gaiad gentx` printout of account's addresses, i.e. user bech32 instead of hex.
  * [\#3249\(https://github.com/cosmos/cosmos-sdk/issues/3249) `--json` flag removed, users should use `--output=json` instead.

* SDK
  * [\#3137](https://github.com/cosmos/cosmos-sdk/pull/3137) Add tag documentation
    for each module along with cleaning up a few existing tags in the governance,
    slashing, and staking modules.
  * [\#3093](https://github.com/cosmos/cosmos-sdk/issues/3093) Ante handler does no longer read all accounts in one go when processing signatures as signature
    verification may fail before last signature is checked.
  * [staking] [\#1402](https://github.com/cosmos/cosmos-sdk/issues/1402) Add for multiple simultaneous redelegations or unbonding-delegations within an unbonding period
  * [staking] [\#1268](https://github.com/cosmos/cosmos-sdk/issues/1268) staking spec rewrite

* CI
  * [\#2498](https://github.com/cosmos/cosmos-sdk/issues/2498) Added macos CI job to CircleCI
  * [#142](https://github.com/tendermint/devops/issues/142) Increased the number of blocks to be tested during multi-sim
  * [#147](https://github.com/tendermint/devops/issues/142) Added docker image build to CI

BUG FIXES

* Gaia CLI  (`gaiacli`)
  * [\#3141](https://github.com/cosmos/cosmos-sdk/issues/3141) Fix the bug in GetAccount when `len(res) == 0` and `err == nil`
  * [\#810](https://github.com/cosmos/cosmos-sdk/pull/3316) Fix regression in gaiacli config file handling

* Gaia
  * [\#3148](https://github.com/cosmos/cosmos-sdk/issues/3148) Fix `gaiad export` by adding a boolean to `NewGaiaApp` determining whether or not to load the latest version
  * [\#3181](https://github.com/cosmos/cosmos-sdk/issues/3181) Correctly reset total accum update height and jailed-validator bond height / unbonding height on export-for-zero-height
  * [\#3172](https://github.com/cosmos/cosmos-sdk/pull/3172) Fix parsing `gaiad.toml`
  when it already exists.
  * [\#3223](https://github.com/cosmos/cosmos-sdk/issues/3223) Fix unset governance proposal queues when importing state from old chain
  * [#3187](https://github.com/cosmos/cosmos-sdk/issues/3187) Fix `gaiad export`
  by resetting each validator's slashing period.

## 0.29.1

BUG FIXES

* SDK
  * [\#3207](https://github.com/cosmos/cosmos-sdk/issues/3207) - Fix token printing bug

## 0.29.0

BREAKING CHANGES

* Gaia
  * [\#3148](https://github.com/cosmos/cosmos-sdk/issues/3148) Fix `gaiad export` by adding a boolean to `NewGaiaApp` determining whether or not to load the latest version

* SDK
  * [\#3163](https://github.com/cosmos/cosmos-sdk/issues/3163) Withdraw commission on self bond removal


## 0.28.1

BREAKING CHANGES

* Gaia REST API (`gaiacli advanced rest-server`)
  * [lcd] [\#3045](https://github.com/cosmos/cosmos-sdk/pull/3045) Fix quoted json return on GET /keys (keys list)
  * [gaia-lite] [\#2191](https://github.com/cosmos/cosmos-sdk/issues/2191) Split `POST /stake/delegators/{delegatorAddr}/delegations` into `POST /stake/delegators/{delegatorAddr}/delegations`, `POST /stake/delegators/{delegatorAddr}/unbonding_delegations` and `POST /stake/delegators/{delegatorAddr}/redelegations`
  * [gaia-lite] [\#3056](https://github.com/cosmos/cosmos-sdk/pull/3056) `generate_only` and `simulate` have moved from query arguments to POST requests body.
* Tendermint
  * [tendermint] Now using Tendermint 0.27.3

FEATURES

* Gaia REST API (`gaiacli advanced rest-server`)
  * [slashing] [\#2399](https://github.com/cosmos/cosmos-sdk/issues/2399)  Implement `/slashing/parameters` endpoint to query slashing parameters.
* Gaia CLI  (`gaiacli`)
  * [gaiacli] [\#2399](https://github.com/cosmos/cosmos-sdk/issues/2399) Implement `params` command to query slashing parameters.
* SDK
  - [client] [\#2926](https://github.com/cosmos/cosmos-sdk/issues/2926) Add TxEncoder to client TxBuilder.
* Other
  - Introduced the logjack tool for saving logs w/ rotation

IMPROVEMENTS

* Gaia REST API (`gaiacli advanced rest-server`)
  * [\#2879](https://github.com/cosmos/cosmos-sdk/issues/2879), [\#2880](https://github.com/cosmos/cosmos-sdk/issues/2880) Update deposit and vote endpoints to perform a direct txs query
    when a given proposal is inactive and thus having votes and deposits removed
    from state.
* Gaia CLI  (`gaiacli`)
  * [\#2879](https://github.com/cosmos/cosmos-sdk/issues/2879), [\#2880](https://github.com/cosmos/cosmos-sdk/issues/2880) Update deposit and vote CLI commands to perform a direct txs query
    when a given proposal is inactive and thus having votes and deposits removed
    from state.
* Gaia
  * [\#3021](https://github.com/cosmos/cosmos-sdk/pull/3021) Add `--gentx-dir` to `gaiad collect-gentxs` to specify a directory from which collect and load gentxs. Add `--output-document` to `gaiad init` to allow one to redirect output to file.


## 0.28.0

BREAKING CHANGES

* Gaia CLI  (`gaiacli`)
  * [cli] [\#2595](https://github.com/cosmos/cosmos-sdk/issues/2595) Remove `keys new` in favor of `keys add` incorporating existing functionality with addition of key recovery functionality.
  * [cli] [\#2987](https://github.com/cosmos/cosmos-sdk/pull/2987) Add shorthand `-a` to `gaiacli keys show` and update docs
  * [cli] [\#2971](https://github.com/cosmos/cosmos-sdk/pull/2971) Additional verification when running `gaiad gentx`
  * [cli] [\#2734](https://github.com/cosmos/cosmos-sdk/issues/2734) Rewrite `gaiacli config`. It is now a non-interactive config utility.

* Gaia
  * [#128](https://github.com/tendermint/devops/issues/128) Updated CircleCI job to trigger website build on every push to master/develop.
  * [\#2994](https://github.com/cosmos/cosmos-sdk/pull/2994) Change wrong-password error message.
  * [\#3009](https://github.com/cosmos/cosmos-sdk/issues/3009) Added missing Gaia genesis verification
  * [#128](https://github.com/tendermint/devops/issues/128) Updated CircleCI job to trigger website build on every push to master/develop.
  * [\#2994](https://github.com/cosmos/cosmos-sdk/pull/2994) Change wrong-password error message.
  * [\#3009](https://github.com/cosmos/cosmos-sdk/issues/3009) Added missing Gaia genesis verification
  * [gas] [\#3052](https://github.com/cosmos/cosmos-sdk/issues/3052) Updated gas costs to more reasonable numbers

* SDK
  * [auth] [\#2952](https://github.com/cosmos/cosmos-sdk/issues/2952) Signatures are no longer serialized on chain with the account number and sequence number
  * [auth] [\#2952](https://github.com/cosmos/cosmos-sdk/issues/2952) Signatures are no longer serialized on chain with the account number and sequence number
  * [stake] [\#3055](https://github.com/cosmos/cosmos-sdk/issues/3055) Use address instead of bond height / intratxcounter for deduplication

FEATURES

* Gaia CLI  (`gaiacli`)
  * [\#2961](https://github.com/cosmos/cosmos-sdk/issues/2961) Add --force flag to gaiacli keys delete command to skip passphrase check and force key deletion unconditionally.

IMPROVEMENTS

* Gaia CLI  (`gaiacli`)
  * [\#2991](https://github.com/cosmos/cosmos-sdk/issues/2991) Fully validate transaction signatures during `gaiacli tx sign --validate-signatures`

* SDK
  * [\#1277](https://github.com/cosmos/cosmos-sdk/issues/1277) Complete bank module specification
  * [\#2963](https://github.com/cosmos/cosmos-sdk/issues/2963) Complete auth module specification
  * [\#2914](https://github.com/cosmos/cosmos-sdk/issues/2914) No longer withdraw validator rewards on bond/unbond, but rather move
  the rewards to the respective validator's pools.


BUG FIXES

* Gaia CLI  (`gaiacli`)
  * [\#2921](https://github.com/cosmos/cosmos-sdk/issues/2921) Fix `keys delete` inability to delete offline and ledger keys.

* Gaia
  * [\#3003](https://github.com/cosmos/cosmos-sdk/issues/3003) CollectStdTxs() must validate DelegatorAddr against genesis accounts.

* SDK
  * [\#2967](https://github.com/cosmos/cosmos-sdk/issues/2967) Change ordering of `mint.BeginBlocker` and `distr.BeginBlocker`, recalculate inflation each block
  * [\#3068](https://github.com/cosmos/cosmos-sdk/issues/3068) check for uint64 gas overflow during `Std#ValidateBasic`.
  * [\#3071](https://github.com/cosmos/cosmos-sdk/issues/3071) Catch overflow on block gas meter


## 0.27.0

BREAKING CHANGES

* Gaia REST API (`gaiacli advanced rest-server`)
  * [gaia-lite] [\#2819](https://github.com/cosmos/cosmos-sdk/pull/2819) Txs query param format is now: `/txs?tag=value` (removed '' wrapping the query parameter `value`)

* Gaia CLI  (`gaiacli`)
  * [cli] [\#2728](https://github.com/cosmos/cosmos-sdk/pull/2728) Seperate `tx` and `query` subcommands by module
  * [cli] [\#2727](https://github.com/cosmos/cosmos-sdk/pull/2727) Fix unbonding command flow
  * [cli] [\#2786](https://github.com/cosmos/cosmos-sdk/pull/2786) Fix redelegation command flow
  * [cli] [\#2829](https://github.com/cosmos/cosmos-sdk/pull/2829) add-genesis-account command now validates state when adding accounts
  * [cli] [\#2804](https://github.com/cosmos/cosmos-sdk/issues/2804) Check whether key exists before passing it on to `tx create-validator`.
  * [cli] [\#2874](https://github.com/cosmos/cosmos-sdk/pull/2874) `gaiacli tx sign` takes an optional `--output-document` flag to support output redirection.
  * [cli] [\#2875](https://github.com/cosmos/cosmos-sdk/pull/2875) Refactor `gaiad gentx` and avoid redirection to `gaiacli tx sign` for tx signing.

* Gaia
  * [mint] [\#2825] minting now occurs every block, inflation parameter updates still hourly

* SDK
  * [\#2752](https://github.com/cosmos/cosmos-sdk/pull/2752) Don't hardcode bondable denom.
  * [\#2701](https://github.com/cosmos/cosmos-sdk/issues/2701) Account numbers and sequence numbers in `auth` are now `uint64` instead of `int64`
  * [\#2019](https://github.com/cosmos/cosmos-sdk/issues/2019) Cap total number of signatures. Current per-transaction limit is 7, and if that is exceeded transaction is rejected.
  * [\#2801](https://github.com/cosmos/cosmos-sdk/pull/2801) Remove AppInit structure.
  * [\#2798](https://github.com/cosmos/cosmos-sdk/issues/2798) Governance API has miss-spelled English word in JSON response ('depositer' -> 'depositor')
  * [\#2943](https://github.com/cosmos/cosmos-sdk/pull/2943) Transaction action tags equal the message type. Staking EndBlocker tags are included.

* Tendermint
  * Update to Tendermint 0.27.0

FEATURES

* Gaia REST API (`gaiacli advanced rest-server`)
  * [gov] [\#2479](https://github.com/cosmos/cosmos-sdk/issues/2479) Added governance parameter
    query REST endpoints.

* Gaia CLI  (`gaiacli`)
  * [gov][cli] [\#2479](https://github.com/cosmos/cosmos-sdk/issues/2479) Added governance
    parameter query commands.
  * [stake][cli] [\#2027] Add CLI query command for getting all delegations to a specific validator.
  * [\#2840](https://github.com/cosmos/cosmos-sdk/pull/2840) Standardize CLI exports from modules

* Gaia
  * [app] [\#2791](https://github.com/cosmos/cosmos-sdk/issues/2791) Support export at a specific height, with `gaiad export --height=HEIGHT`.
  * [x/gov] [#2479](https://github.com/cosmos/cosmos-sdk/issues/2479) Implemented querier
  for getting governance parameters.
  * [app] [\#2663](https://github.com/cosmos/cosmos-sdk/issues/2663) - Runtime-assertable invariants
  * [app] [\#2791](https://github.com/cosmos/cosmos-sdk/issues/2791) Support export at a specific height, with `gaiad export --height=HEIGHT`.
  * [app] [\#2812](https://github.com/cosmos/cosmos-sdk/issues/2812) Support export alterations to prepare for restarting at zero-height

* SDK
  * [simulator] [\#2682](https://github.com/cosmos/cosmos-sdk/issues/2682) MsgEditValidator now looks at the validator's max rate, thus it now succeeds a significant portion of the time
  * [core] [\#2775](https://github.com/cosmos/cosmos-sdk/issues/2775) Add deliverTx maximum block gas limit


IMPROVEMENTS

* Gaia REST API (`gaiacli advanced rest-server`)
  * [gaia-lite] [\#2819](https://github.com/cosmos/cosmos-sdk/pull/2819) Tx search now supports multiple tags as query parameters
  * [\#2836](https://github.com/cosmos/cosmos-sdk/pull/2836) Expose LCD router to allow users to register routes there.

* Gaia CLI  (`gaiacli`)
  * [\#2749](https://github.com/cosmos/cosmos-sdk/pull/2749) Add --chain-id flag to gaiad testnet
  * [\#2819](https://github.com/cosmos/cosmos-sdk/pull/2819) Tx search now supports multiple tags as query parameters

* Gaia
  * [\#2772](https://github.com/cosmos/cosmos-sdk/issues/2772) Update BaseApp to not persist state when the ante handler fails on DeliverTx.
  * [\#2773](https://github.com/cosmos/cosmos-sdk/issues/2773) Require moniker to be provided on `gaiad init`.
  * [\#2672](https://github.com/cosmos/cosmos-sdk/issues/2672) [Makefile] Updated for better Windows compatibility and ledger support logic, get_tools was rewritten as a cross-compatible Makefile.
  * [\#2766](https://github.com/cosmos/cosmos-sdk/issues/2766) [Makefile] Added goimports tool to get_tools. Get_tools now only builds new versions if binaries are missing.
  * [#110](https://github.com/tendermint/devops/issues/110) Updated CircleCI job to trigger website build when cosmos docs are updated.

* SDK
 & [x/mock/simulation] [\#2720] major cleanup, introduction of helper objects, reorganization
 * [\#2821](https://github.com/cosmos/cosmos-sdk/issues/2821) Codespaces are now strings
 * [types] [\#2776](https://github.com/cosmos/cosmos-sdk/issues/2776) Improve safety of `Coin` and `Coins` types. Various functions
 and methods will panic when a negative amount is discovered.
 * [\#2815](https://github.com/cosmos/cosmos-sdk/issues/2815) Gas unit fields changed from `int64` to `uint64`.
 * [\#2821](https://github.com/cosmos/cosmos-sdk/issues/2821) Codespaces are now strings
 * [\#2779](https://github.com/cosmos/cosmos-sdk/issues/2779) Introduce `ValidateBasic` to the `Tx` interface and call it in the ante
 handler.
 * [\#2825](https://github.com/cosmos/cosmos-sdk/issues/2825) More staking and distribution invariants
 * [\#2912](https://github.com/cosmos/cosmos-sdk/issues/2912) Print commit ID in hex when commit is synced.

* Tendermint
 * [\#2796](https://github.com/cosmos/cosmos-sdk/issues/2796) Update to go-amino 0.14.1


BUG FIXES

* Gaia REST API (`gaiacli advanced rest-server`)
  * [gaia-lite] [\#2868](https://github.com/cosmos/cosmos-sdk/issues/2868) Added handler for governance tally endpoint
  * [\#2907](https://github.com/cosmos/cosmos-sdk/issues/2907) Refactor and fix the way Gaia Lite is started.

* Gaia
  * [\#2723] Use `cosmosvalcons` Bech32 prefix in `tendermint show-address`
  * [\#2742](https://github.com/cosmos/cosmos-sdk/issues/2742) Fix time format of TimeoutCommit override
  * [\#2898](https://github.com/cosmos/cosmos-sdk/issues/2898) Remove redundant '$' in docker-compose.yml

* SDK
  * [\#2733](https://github.com/cosmos/cosmos-sdk/issues/2733) [x/gov, x/mock/simulation] Fix governance simulation, update x/gov import/export
  * [\#2854](https://github.com/cosmos/cosmos-sdk/issues/2854) [x/bank] Remove unused bank.MsgIssue, prevent possible panic
  * [\#2884](https://github.com/cosmos/cosmos-sdk/issues/2884) [docs/examples] Fix `basecli version` panic

* Tendermint
  * [\#2797](https://github.com/tendermint/tendermint/pull/2797) AddressBook requires addresses to have IDs; Do not crap out immediately after sending pex addrs in seed mode

## 0.26.0

BREAKING CHANGES

* Gaia
  * [gaiad init] [\#2602](https://github.com/cosmos/cosmos-sdk/issues/2602) New genesis workflow

* SDK
  * [simulation] [\#2665](https://github.com/cosmos/cosmos-sdk/issues/2665) only argument to sdk.Invariant is now app

* Tendermint
  * Upgrade to version 0.26.0

FEATURES

* Gaia CLI  (`gaiacli`)
  * [cli] [\#2569](https://github.com/cosmos/cosmos-sdk/pull/2569) Add commands to query validator unbondings and redelegations
  * [cli] [\#2569](https://github.com/cosmos/cosmos-sdk/pull/2569) Add commands to query validator unbondings and redelegations
  * [cli] [\#2524](https://github.com/cosmos/cosmos-sdk/issues/2524) Add support offline mode to `gaiacli tx sign`. Lookups are not performed if the flag `--offline` is on.
  * [cli] [\#2558](https://github.com/cosmos/cosmos-sdk/issues/2558) Rename --print-sigs to --validate-signatures. It now performs a complete set of sanity checks and reports to the user. Also added --print-signature-only to print the signature only, not the whole transaction.
  * [cli] [\#2704](https://github.com/cosmos/cosmos-sdk/pull/2704) New add-genesis-account convenience command to populate genesis.json with genesis accounts.

* SDK
  * [\#1336](https://github.com/cosmos/cosmos-sdk/issues/1336) Mechanism for SDK Users to configure their own Bech32 prefixes instead of using the default cosmos prefixes.

IMPROVEMENTS

* Gaia
 * [\#2637](https://github.com/cosmos/cosmos-sdk/issues/2637) [x/gov] Switched inactive and active proposal queues to an iterator based queue

* SDK
 * [\#2573](https://github.com/cosmos/cosmos-sdk/issues/2573) [x/distribution] add accum invariance
 * [\#2556](https://github.com/cosmos/cosmos-sdk/issues/2556) [x/mock/simulation] Fix debugging output
 * [\#2396](https://github.com/cosmos/cosmos-sdk/issues/2396) [x/mock/simulation] Change parameters to get more slashes
 * [\#2617](https://github.com/cosmos/cosmos-sdk/issues/2617) [x/mock/simulation] Randomize all genesis parameters
 * [\#2669](https://github.com/cosmos/cosmos-sdk/issues/2669) [x/stake] Added invarant check to make sure validator's power aligns with its spot in the power store.
 * [\#1924](https://github.com/cosmos/cosmos-sdk/issues/1924) [x/mock/simulation] Use a transition matrix for block size
 * [\#2660](https://github.com/cosmos/cosmos-sdk/issues/2660) [x/mock/simulation] Staking transactions get tested far more frequently
 * [\#2610](https://github.com/cosmos/cosmos-sdk/issues/2610) [x/stake] Block redelegation to and from the same validator
 * [\#2652](https://github.com/cosmos/cosmos-sdk/issues/2652) [x/auth] Add benchmark for get and set account
 * [\#2685](https://github.com/cosmos/cosmos-sdk/issues/2685) [store] Add general merkle absence proof (also for empty substores)
 * [\#2708](https://github.com/cosmos/cosmos-sdk/issues/2708) [store] Disallow setting nil values

BUG FIXES

* Gaia
 * [\#2670](https://github.com/cosmos/cosmos-sdk/issues/2670) [x/stake] fixed incorrect `IterateBondedValidators` and split into two functions: `IterateBondedValidators` and `IterateLastBlockConsValidators`
 * [\#2691](https://github.com/cosmos/cosmos-sdk/issues/2691) Fix local testnet creation by using a single canonical genesis time
 * [\#2648](https://github.com/cosmos/cosmos-sdk/issues/2648) [gaiad] Fix `gaiad export` / `gaiad import` consistency, test in CI

* SDK
 * [\#2625](https://github.com/cosmos/cosmos-sdk/issues/2625) [x/gov] fix AppendTag function usage error
 * [\#2677](https://github.com/cosmos/cosmos-sdk/issues/2677) [x/stake, x/distribution] various staking/distribution fixes as found by the simulator
 * [\#2674](https://github.com/cosmos/cosmos-sdk/issues/2674) [types] Fix coin.IsLT() impl, coins.IsLT() impl, and renamed coins.Is\* to coins.IsAll\* (see [\#2686](https://github.com/cosmos/cosmos-sdk/issues/2686))
 * [\#2711](https://github.com/cosmos/cosmos-sdk/issues/2711) [x/stake] Add commission data to `MsgCreateValidator` signature bytes.
 * Temporarily disable insecure mode for Gaia Lite

## 0.25.0

*October 24th, 2018*

BREAKING CHANGES

* Gaia REST API (`gaiacli advanced rest-server`)
    * [x/stake] Validator.Owner renamed to Validator.Operator
    * [\#595](https://github.com/cosmos/cosmos-sdk/issues/595) Connections to the REST server are now secured using Transport Layer Security by default. The --insecure flag is provided to switch back to insecure HTTP.
    * [gaia-lite] [\#2258](https://github.com/cosmos/cosmos-sdk/issues/2258) Split `GET stake/delegators/{delegatorAddr}` into `GET stake/delegators/{delegatorAddr}/delegations`, `GET stake/delegators/{delegatorAddr}/unbonding_delegations` and `GET stake/delegators/{delegatorAddr}/redelegations`

* Gaia CLI  (`gaiacli`)
    * [x/stake] Validator.Owner renamed to Validator.Operator
    * [cli] unsafe_reset_all, show_validator, and show_node_id have been renamed to unsafe-reset-all, show-validator, and show-node-id
    * [cli] [\#1983](https://github.com/cosmos/cosmos-sdk/issues/1983) --print-response now defaults to true in commands that create and send a transaction
    * [cli] [\#1983](https://github.com/cosmos/cosmos-sdk/issues/1983) you can now pass --pubkey or --address to gaiacli keys show to return a plaintext representation of the key's address or public key for use with other commands
    * [cli] [\#2061](https://github.com/cosmos/cosmos-sdk/issues/2061) changed proposalID in governance REST endpoints to proposal-id
    * [cli] [\#2014](https://github.com/cosmos/cosmos-sdk/issues/2014) `gaiacli advanced` no longer exists - to access `ibc`, `rest-server`, and `validator-set` commands use `gaiacli ibc`, `gaiacli rest-server`, and `gaiacli tendermint`, respectively
    * [makefile] `get_vendor_deps` no longer updates lock file it just updates vendor directory. Use `update_vendor_deps` to update the lock file. [#2152](https://github.com/cosmos/cosmos-sdk/pull/2152)
    * [cli] [\#2221](https://github.com/cosmos/cosmos-sdk/issues/2221) All commands that
    utilize a validator's operator address must now use the new Bech32 prefix,
    `cosmosvaloper`.
    * [cli] [\#2190](https://github.com/cosmos/cosmos-sdk/issues/2190) `gaiacli init --gen-txs` is now `gaiacli init --with-txs` to reduce confusion
    * [cli] [\#2073](https://github.com/cosmos/cosmos-sdk/issues/2073) --from can now be either an address or a key name
    * [cli] [\#1184](https://github.com/cosmos/cosmos-sdk/issues/1184) Subcommands reorganisation, see [\#2390](https://github.com/cosmos/cosmos-sdk/pull/2390) for a comprehensive list of changes.
    * [cli] [\#2524](https://github.com/cosmos/cosmos-sdk/issues/2524) Add support offline mode to `gaiacli tx sign`. Lookups are not performed if the flag `--offline` is on.
    * [cli] [\#2570](https://github.com/cosmos/cosmos-sdk/pull/2570) Add commands to query deposits on proposals

* Gaia
    * Make the transient store key use a distinct store key. [#2013](https://github.com/cosmos/cosmos-sdk/pull/2013)
    * [x/stake] [\#1901](https://github.com/cosmos/cosmos-sdk/issues/1901) Validator type's Owner field renamed to Operator; Validator's GetOwner() renamed accordingly to comply with the SDK's Validator interface.
    * [docs] [#2001](https://github.com/cosmos/cosmos-sdk/pull/2001) Update slashing spec for slashing period
    * [x/stake, x/slashing] [#1305](https://github.com/cosmos/cosmos-sdk/issues/1305) - Rename "revoked" to "jailed"
    * [x/stake] [#1676] Revoked and jailed validators put into the unbonding state
    * [x/stake] [#1877] Redelegations/unbonding-delegation from unbonding validator have reduced time
    * [x/slashing] [\#1789](https://github.com/cosmos/cosmos-sdk/issues/1789) Slashing changes for Tendermint validator set offset (NextValSet)
    * [x/stake] [\#2040](https://github.com/cosmos/cosmos-sdk/issues/2040) Validator
    operator type has now changed to `sdk.ValAddress`
    * [x/stake] [\#2221](https://github.com/cosmos/cosmos-sdk/issues/2221) New
    Bech32 prefixes have been introduced for a validator's consensus address and
    public key: `cosmosvalcons` and `cosmosvalconspub` respectively. Also, existing Bech32 prefixes have been
    renamed for accounts and validator operators:
      * `cosmosaccaddr` / `cosmosaccpub` => `cosmos` / `cosmospub`
      * `cosmosvaladdr` / `cosmosvalpub` => `cosmosvaloper` / `cosmosvaloperpub`
    * [x/stake] [#1013] TendermintUpdates now uses transient store
    * [x/stake] [\#2435](https://github.com/cosmos/cosmos-sdk/issues/2435) Remove empty bytes from the ValidatorPowerRank store key
    * [x/gov] [\#2195](https://github.com/cosmos/cosmos-sdk/issues/2195) Governance uses BFT Time
    * [x/gov] [\#2256](https://github.com/cosmos/cosmos-sdk/issues/2256) Removed slashing for governance non-voting validators
    * [simulation] [\#2162](https://github.com/cosmos/cosmos-sdk/issues/2162) Added back correct supply invariants
    * [x/slashing] [\#2430](https://github.com/cosmos/cosmos-sdk/issues/2430) Simulate more slashes, check if validator is jailed before jailing
    * [x/stake] [\#2393](https://github.com/cosmos/cosmos-sdk/issues/2393) Removed `CompleteUnbonding` and `CompleteRedelegation` Msg types, and instead added unbonding/redelegation queues to endblocker
    * [x/mock/simulation] [\#2501](https://github.com/cosmos/cosmos-sdk/issues/2501) Simulate transactions & invariants for fee distribution, and fix bugs discovered in the process
      * [x/auth] Simulate random fee payments
      * [cmd/gaia/app] Simulate non-zero inflation
      * [x/stake] Call hooks correctly in several cases related to delegation/validator updates
      * [x/stake] Check full supply invariants, including yet-to-be-withdrawn fees
      * [x/stake] Remove no-longer-in-use store key
      * [x/slashing] Call hooks correctly when a validator is slashed
      * [x/slashing] Truncate withdrawals (unbonding, redelegation) and burn change
      * [x/mock/simulation] Ensure the simulation cannot set a proposer address of nil
      * [x/mock/simulation] Add more event logs on begin block / end block for clarity
      * [x/mock/simulation] Correctly set validator power in abci.RequestBeginBlock
      * [x/minting] Correctly call stake keeper to track inflated supply
      * [x/distribution] Sanity check for nonexistent rewards
      * [x/distribution] Truncate withdrawals and return change to the community pool
      * [x/distribution] Add sanity checks for incorrect accum / total accum relations
      * [x/distribution] Correctly calculate total power using Tendermint updates
      * [x/distribution] Simulate withdrawal transactions
      * [x/distribution] Fix a bug where the fee pool was not correctly tracked on WithdrawDelegatorRewardsAll
    * [x/stake] [\#1673](https://github.com/cosmos/cosmos-sdk/issues/1673) Validators are no longer deleted until they can no longer possibly be slashed
    * [\#1890](https://github.com/cosmos/cosmos-sdk/issues/1890) Start chain with initial state + sequence of transactions
      * [cli] Rename `gaiad init gentx` to `gaiad gentx`.
      * [cli] Add `--skip-genesis` flag to `gaiad init` to prevent `genesis.json` generation.
      * Drop `GenesisTx` in favor of a signed `StdTx` with only one `MsgCreateValidator` message.
      * [cli] Port `gaiad init` and `gaiad testnet` to work with `StdTx` genesis transactions.
      * [cli] Add `--moniker` flag to `gaiad init` to override moniker when generating `genesis.json` - i.e. it takes effect when running with the `--with-txs` flag, it is ignored otherwise.

* SDK
    * [core] [\#2219](https://github.com/cosmos/cosmos-sdk/issues/2219) Update to Tendermint 0.24.0
      * Validator set updates delayed by one block
      * BFT timestamp that can safely be used by applications
      * Fixed maximum block size enforcement
    * [core] [\#1807](https://github.com/cosmos/cosmos-sdk/issues/1807) Switch from use of rational to decimal
    * [types] [\#1901](https://github.com/cosmos/cosmos-sdk/issues/1901) Validator interface's GetOwner() renamed to GetOperator()
    * [x/slashing] [#2122](https://github.com/cosmos/cosmos-sdk/pull/2122) - Implement slashing period
    * [types] [\#2119](https://github.com/cosmos/cosmos-sdk/issues/2119) Parsed error messages and ABCI log errors to make     them more human readable.
    * [types] [\#2407](https://github.com/cosmos/cosmos-sdk/issues/2407) MulInt method added to big decimal in order to improve efficiency of slashing
    * [simulation] Rename TestAndRunTx to Operation [#2153](https://github.com/cosmos/cosmos-sdk/pull/2153)
    * [simulation] Remove log and testing.TB from Operation and Invariants, in favor of using errors [\#2282](https://github.com/cosmos/cosmos-sdk/issues/2282)
    * [simulation] Remove usage of keys and addrs in the types, in favor of simulation.Account [\#2384](https://github.com/cosmos/cosmos-sdk/issues/2384)
    * [tools] Removed gocyclo [#2211](https://github.com/cosmos/cosmos-sdk/issues/2211)
    * [baseapp] Remove `SetTxDecoder` in favor of requiring the decoder be set in baseapp initialization. [#1441](https://github.com/cosmos/cosmos-sdk/issues/1441)
    * [baseapp] [\#1921](https://github.com/cosmos/cosmos-sdk/issues/1921) Add minimumFees field to BaseApp.
    * [store] Change storeInfo within the root multistore to use tmhash instead of ripemd160 [\#2308](https://github.com/cosmos/cosmos-sdk/issues/2308)
    * [codec] [\#2324](https://github.com/cosmos/cosmos-sdk/issues/2324) All referrences to wire have been renamed to codec. Additionally, wire.NewCodec is now codec.New().
    * [types] [\#2343](https://github.com/cosmos/cosmos-sdk/issues/2343) Make sdk.Msg have a names field, to facilitate automatic tagging.
    * [baseapp] [\#2366](https://github.com/cosmos/cosmos-sdk/issues/2366) Automatically add action tags to all messages
    * [x/auth] [\#2377](https://github.com/cosmos/cosmos-sdk/issues/2377) auth.StdSignMsg -> txbuilder.StdSignMsg
    * [x/staking] [\#2244](https://github.com/cosmos/cosmos-sdk/issues/2244) staking now holds a consensus-address-index instead of a consensus-pubkey-index
    * [x/staking] [\#2236](https://github.com/cosmos/cosmos-sdk/issues/2236) more distribution hooks for distribution
    * [x/stake] [\#2394](https://github.com/cosmos/cosmos-sdk/issues/2394) Split up UpdateValidator into distinct state transitions applied only in EndBlock
    * [x/slashing] [\#2480](https://github.com/cosmos/cosmos-sdk/issues/2480) Fix signing info handling bugs & faulty slashing
    * [x/stake] [\#2412](https://github.com/cosmos/cosmos-sdk/issues/2412) Added an unbonding validator queue to EndBlock to automatically update validator.Status when finished Unbonding
    * [x/stake] [\#2500](https://github.com/cosmos/cosmos-sdk/issues/2500) Block conflicting redelegations until we add an index
    * [x/params] Global Paramstore refactored
    * [types] [\#2506](https://github.com/cosmos/cosmos-sdk/issues/2506) sdk.Dec MarshalJSON now marshals as a normal Decimal, with 10 digits of decimal precision
    * [x/stake] [\#2508](https://github.com/cosmos/cosmos-sdk/issues/2508) Utilize Tendermint power for validator power key
    * [x/stake] [\#2531](https://github.com/cosmos/cosmos-sdk/issues/2531) Remove all inflation logic
    * [x/mint] [\#2531](https://github.com/cosmos/cosmos-sdk/issues/2531) Add minting module and inflation logic
    * [x/auth] [\#2540](https://github.com/cosmos/cosmos-sdk/issues/2540) Rename `AccountMapper` to `AccountKeeper`.
    * [types] [\#2456](https://github.com/cosmos/cosmos-sdk/issues/2456) Renamed msg.Name() and msg.Type() to msg.Type() and msg.Route() respectively

* Tendermint
  * Update tendermint version from v0.23.0 to v0.25.0, notable changes
    * Mempool now won't build too large blocks, or too computationally expensive blocks
    * Maximum tx sizes and gas are now removed, and are implicitly the blocks maximums
    * ABCI validators no longer send the pubkey. The pubkey is only sent in validator updates
    * Validator set changes are now delayed by one block
    * Block header now includes the next validator sets hash
    * BFT time is implemented
    * Secp256k1 signature format has changed
    * There is now a threshold multisig format
    * See the [tendermint changelog](https://github.com/tendermint/tendermint/blob/master/CHANGELOG.md) for other changes.

FEATURES

* Gaia REST API (`gaiacli advanced rest-server`)
  * [gaia-lite] Endpoints to query staking pool and params
  * [gaia-lite] [\#2110](https://github.com/cosmos/cosmos-sdk/issues/2110) Add support for `simulate=true` requests query argument to endpoints that send txs to run simulations of transactions
  * [gaia-lite] [\#966](https://github.com/cosmos/cosmos-sdk/issues/966) Add support for `generate_only=true` query argument to generate offline unsigned transactions
  * [gaia-lite] [\#1953](https://github.com/cosmos/cosmos-sdk/issues/1953) Add /sign endpoint to sign transactions generated with `generate_only=true`.
  * [gaia-lite] [\#1954](https://github.com/cosmos/cosmos-sdk/issues/1954) Add /broadcast endpoint to broadcast transactions signed by the /sign endpoint.
  * [gaia-lite] [\#2113](https://github.com/cosmos/cosmos-sdk/issues/2113) Rename `/accounts/{address}/send` to `/bank/accounts/{address}/transfers`, rename `/accounts/{address}` to `/auth/accounts/{address}`, replace `proposal-id` with `proposalId` in all gov endpoints
  * [gaia-lite] [\#2478](https://github.com/cosmos/cosmos-sdk/issues/2478) Add query gov proposal's deposits endpoint
  * [gaia-lite] [\#2477](https://github.com/cosmos/cosmos-sdk/issues/2477) Add query validator's outgoing redelegations and unbonding delegations endpoints

* Gaia CLI  (`gaiacli`)
  * [cli] Cmds to query staking pool and params
  * [gov][cli] [\#2062](https://github.com/cosmos/cosmos-sdk/issues/2062) added `--proposal` flag to `submit-proposal` that allows a JSON file containing a proposal to be passed in
  * [\#2040](https://github.com/cosmos/cosmos-sdk/issues/2040) Add `--bech` to `gaiacli keys show` and respective REST endpoint to
  provide desired Bech32 prefix encoding
  * [cli] [\#2047](https://github.com/cosmos/cosmos-sdk/issues/2047) [\#2306](https://github.com/cosmos/cosmos-sdk/pull/2306) Passing --gas=simulate triggers a simulation of the tx before the actual execution.
  The gas estimate obtained via the simulation will be used as gas limit in the actual execution.
  * [cli] [\#2047](https://github.com/cosmos/cosmos-sdk/issues/2047) The --gas-adjustment flag can be used to adjust the estimate obtained via the simulation triggered by --gas=simulate.
  * [cli] [\#2110](https://github.com/cosmos/cosmos-sdk/issues/2110) Add --dry-run flag to perform a simulation of a transaction without broadcasting it. The --gas flag is ignored as gas would be automatically estimated.
  * [cli] [\#2204](https://github.com/cosmos/cosmos-sdk/issues/2204) Support generating and broadcasting messages with multiple signatures via command line:
    * [\#966](https://github.com/cosmos/cosmos-sdk/issues/966) Add --generate-only flag to build an unsigned transaction and write it to STDOUT.
    * [\#1953](https://github.com/cosmos/cosmos-sdk/issues/1953) New `sign` command to sign transactions generated with the --generate-only flag.
    * [\#1954](https://github.com/cosmos/cosmos-sdk/issues/1954) New `broadcast` command to broadcast transactions generated offline and signed with the `sign` command.
  * [cli] [\#2220](https://github.com/cosmos/cosmos-sdk/issues/2220) Add `gaiacli config` feature to interactively create CLI config files to reduce the number of required flags
  * [stake][cli] [\#1672](https://github.com/cosmos/cosmos-sdk/issues/1672) Introduced
  new commission flags for validator commands `create-validator` and `edit-validator`.
  * [stake][cli] [\#1890](https://github.com/cosmos/cosmos-sdk/issues/1890) Add `--genesis-format` flag to `gaiacli tx create-validator` to produce transactions in genesis-friendly format.
  * [cli][\#2554](https://github.com/cosmos/cosmos-sdk/issues/2554) Make `gaiacli keys show` multisig ready.

* Gaia
  * [cli] [\#2170](https://github.com/cosmos/cosmos-sdk/issues/2170) added ability to show the node's address via `gaiad tendermint show-address`
  * [simulation] [\#2313](https://github.com/cosmos/cosmos-sdk/issues/2313) Reworked `make test_sim_gaia_slow` to `make test_sim_gaia_full`, now simulates from multiple starting seeds in parallel
  * [cli] [\#1921] (https://github.com/cosmos/cosmos-sdk/issues/1921)
    * New configuration file `gaiad.toml` is now created to host Gaia-specific configuration.
    * New --minimum_fees/minimum_fees flag/config option to set a minimum fee.

* SDK
  * [querier] added custom querier functionality, so ABCI query requests can be handled by keepers
  * [simulation] [\#1924](https://github.com/cosmos/cosmos-sdk/issues/1924) allow operations to specify future operations
  * [simulation] [\#1924](https://github.com/cosmos/cosmos-sdk/issues/1924) Add benchmarking capabilities, with makefile commands "test_sim_gaia_benchmark, test_sim_gaia_profile"
  * [simulation] [\#2349](https://github.com/cosmos/cosmos-sdk/issues/2349) Add time-based future scheduled operations to simulator
  * [x/auth] [\#2376](https://github.com/cosmos/cosmos-sdk/issues/2376) Remove FeePayer() from StdTx
  * [x/stake] [\#1672](https://github.com/cosmos/cosmos-sdk/issues/1672) Implement
  basis for the validator commission model.
  * [x/auth] Support account removal in the account mapper.


IMPROVEMENTS
* [tools] Improved terraform and ansible scripts for infrastructure deployment
* [tools] Added ansible script to enable process core dumps

* Gaia REST API (`gaiacli advanced rest-server`)
    * [x/stake] [\#2000](https://github.com/cosmos/cosmos-sdk/issues/2000) Added tests for new staking endpoints
    * [gaia-lite] [\#2445](https://github.com/cosmos/cosmos-sdk/issues/2445) Standarized REST error responses
    * [gaia-lite] Added example to Swagger specification for /keys/seed.
    * [x/stake] Refactor REST utils

* Gaia CLI  (`gaiacli`)
    * [cli] [\#2060](https://github.com/cosmos/cosmos-sdk/issues/2060) removed `--select` from `block` command
    * [cli] [\#2128](https://github.com/cosmos/cosmos-sdk/issues/2128) fixed segfault when exporting directly after `gaiad init`
    * [cli] [\#1255](https://github.com/cosmos/cosmos-sdk/issues/1255) open KeyBase in read-only mode
     for query-purpose CLI commands
    * [docs] Added commands for querying governance deposits, votes and tally

* Gaia
    * [x/stake] [#2023](https://github.com/cosmos/cosmos-sdk/pull/2023) Terminate iteration loop in `UpdateBondedValidators` and `UpdateBondedValidatorsFull` when the first revoked validator is encountered and perform a sanity check.
    * [x/auth] Signature verification's gas cost now accounts for pubkey type. [#2046](https://github.com/tendermint/tendermint/pull/2046)
    * [x/stake] [x/slashing] Ensure delegation invariants to jailed validators [#1883](https://github.com/cosmos/cosmos-sdk/issues/1883).
    * [x/stake] Improve speed of GetValidator, which was shown to be a performance bottleneck. [#2046](https://github.com/tendermint/tendermint/pull/2200)
    * [x/stake] [\#2435](https://github.com/cosmos/cosmos-sdk/issues/2435) Improve memory efficiency of getting the various store keys
    * [genesis] [\#2229](https://github.com/cosmos/cosmos-sdk/issues/2229) Ensure that there are no duplicate accounts or validators in the genesis state.
    * [genesis] [\#2450](https://github.com/cosmos/cosmos-sdk/issues/2450) Validate staking genesis parameters.
    * Add SDK validation to `config.toml` (namely disabling `create_empty_blocks`) [\#1571](https://github.com/cosmos/cosmos-sdk/issues/1571)
    * [\#1941](https://github.com/cosmos/cosmos-sdk/issues/1941)(https://github.com/cosmos/cosmos-sdk/issues/1941) Version is now inferred via `git describe --tags`.
    * [x/distribution] [\#1671](https://github.com/cosmos/cosmos-sdk/issues/1671) add distribution types and tests

* SDK
    * [tools] Make get_vendor_deps deletes `.vendor-new` directories, in case scratch files are present.
    * [spec] Added simple piggy bank distribution spec
    * [cli] [\#1632](https://github.com/cosmos/cosmos-sdk/issues/1632) Add integration tests to ensure `basecoind init && basecoind` start sequences run successfully for both `democoin` and `basecoin` examples.
    * [store] Speedup IAVL iteration, and consequently everything that requires IAVL iteration. [#2143](https://github.com/cosmos/cosmos-sdk/issues/2143)
    * [store] [\#1952](https://github.com/cosmos/cosmos-sdk/issues/1952), [\#2281](https://github.com/cosmos/cosmos-sdk/issues/2281) Update IAVL dependency to v0.11.0
    * [simulation] Make timestamps randomized [#2153](https://github.com/cosmos/cosmos-sdk/pull/2153)
    * [simulation] Make logs not just pure strings, speeding it up by a large factor at greater block heights [\#2282](https://github.com/cosmos/cosmos-sdk/issues/2282)
    * [simulation] Add a concept of weighting the operations [\#2303](https://github.com/cosmos/cosmos-sdk/issues/2303)
    * [simulation] Logs get written to file if large, and also get printed on panics [\#2285](https://github.com/cosmos/cosmos-sdk/issues/2285)
    * [simulation] Bank simulations now makes testing auth configurable [\#2425](https://github.com/cosmos/cosmos-sdk/issues/2425)
    * [gaiad] [\#1992](https://github.com/cosmos/cosmos-sdk/issues/1992) Add optional flag to `gaiad testnet` to make config directory of daemon (default `gaiad`) and cli (default `gaiacli`) configurable
    * [x/stake] Add stake `Queriers` for Gaia-lite endpoints. This increases the staking endpoints performance by reusing the staking `keeper` logic for queries. [#2249](https://github.com/cosmos/cosmos-sdk/pull/2149)
    * [store] [\#2017](https://github.com/cosmos/cosmos-sdk/issues/2017) Refactor
    gas iterator gas consumption to only consume gas for iterator creation and `Next`
    calls which includes dynamic consumption of value length.
    * [types/decimal] [\#2378](https://github.com/cosmos/cosmos-sdk/issues/2378) - Added truncate functionality to decimal
    * [client] [\#1184](https://github.com/cosmos/cosmos-sdk/issues/1184) Remove unused `client/tx/sign.go`.
    * [tools] [\#2464](https://github.com/cosmos/cosmos-sdk/issues/2464) Lock binary dependencies to a specific version
    * #2573 [x/distribution] add accum invariance

BUG FIXES

* Gaia CLI  (`gaiacli`)
    * [cli] [\#1997](https://github.com/cosmos/cosmos-sdk/issues/1997) Handle panics gracefully when `gaiacli stake {delegation,unbond}` fail to unmarshal delegation.
    * [cli] [\#2265](https://github.com/cosmos/cosmos-sdk/issues/2265) Fix JSON formatting of the `gaiacli send` command.
    * [cli] [\#2547](https://github.com/cosmos/cosmos-sdk/issues/2547) Mark --to and --amount as required flags for `gaiacli tx send`.

* Gaia
  * [x/stake] Return correct Tendermint validator update set on `EndBlocker` by not
  including non previously bonded validators that have zero power. [#2189](https://github.com/cosmos/cosmos-sdk/issues/2189)
  * [docs] Fixed light client section links

* SDK
    * [\#1988](https://github.com/cosmos/cosmos-sdk/issues/1988) Make us compile on OpenBSD (disable ledger) [#1988] (https://github.com/cosmos/cosmos-sdk/issues/1988)
    * [\#2105](https://github.com/cosmos/cosmos-sdk/issues/2105) Fix DB Iterator leak, which may leak a go routine.
    * [ledger] [\#2064](https://github.com/cosmos/cosmos-sdk/issues/2064) Fix inability to sign and send transactions via the LCD by
    loading a Ledger device at runtime.
    * [\#2158](https://github.com/cosmos/cosmos-sdk/issues/2158) Fix non-deterministic ordering of validator iteration when slashing in `gov EndBlocker`
    * [simulation] [\#1924](https://github.com/cosmos/cosmos-sdk/issues/1924) Make simulation stop on SIGTERM
    * [\#2388](https://github.com/cosmos/cosmos-sdk/issues/2388) Remove dependency on deprecated tendermint/tmlibs repository.
    * [\#2416](https://github.com/cosmos/cosmos-sdk/issues/2416) Refactored `InitializeTestLCD` to properly include proposing validator in genesis state.
    * #2573 [x/distribution] accum invariance bugfix
    * #2573 [x/slashing] unbonding-delegation slashing invariance bugfix

## 0.24.2

*August 22nd, 2018*

BUG FIXES

* Tendermint
  - Fix unbounded consensus WAL growth

## 0.24.1

*August 21st, 2018*

BUG FIXES

* Gaia
  - [x/slashing] Evidence tracking now uses validator address instead of validator pubkey

## 0.24.0

*August 13th, 2018*

BREAKING CHANGES

* Gaia REST API (`gaiacli advanced rest-server`)
  - [x/stake] [\#1880](https://github.com/cosmos/cosmos-sdk/issues/1880) More REST-ful endpoints (large refactor)
  - [x/slashing] [\#1866](https://github.com/cosmos/cosmos-sdk/issues/1866) `/slashing/signing_info` takes cosmosvalpub instead of cosmosvaladdr
  - use time.Time instead of int64 for time. See Tendermint v0.23.0
  - Signatures are no longer Amino encoded with prefixes (just encoded as raw
    bytes) - see Tendermint v0.23.0

* Gaia CLI  (`gaiacli`)
  -  [x/stake] change `--keybase-sig` to `--identity`
  -  [x/stake] [\#1828](https://github.com/cosmos/cosmos-sdk/issues/1828) Force user to specify amount on create-validator command by removing default
  -  [x/gov] Change `--proposalID` to `--proposal-id`
  -  [x/stake, x/gov] [\#1606](https://github.com/cosmos/cosmos-sdk/issues/1606) Use `--from` instead of adhoc flags like `--address-validator`
        and `--proposer` to indicate the sender address.
  -  [\#1551](https://github.com/cosmos/cosmos-sdk/issues/1551) Remove `--name` completely
  -  Genesis/key creation (`gaiad init`) now supports user-provided key passwords

* Gaia
  - [x/stake] Inflation doesn't use rationals in calculation (performance boost)
  - [x/stake] Persist a map from `addr->pubkey` in the state since BeginBlock
    doesn't provide pubkeys.
  - [x/gov] [\#1781](https://github.com/cosmos/cosmos-sdk/issues/1781) Added tags sub-package, changed tags to use dash-case
  - [x/gov] [\#1688](https://github.com/cosmos/cosmos-sdk/issues/1688) Governance parameters are now stored in globalparams store
  - [x/gov] [\#1859](https://github.com/cosmos/cosmos-sdk/issues/1859) Slash validators who do not vote on a proposal
  - [x/gov] [\#1914](https://github.com/cosmos/cosmos-sdk/issues/1914) added TallyResult type that gets stored in Proposal after tallying is finished

* SDK
  - [baseapp] Msgs are no longer run on CheckTx, removed `ctx.IsCheckTx()`
  - [baseapp] NewBaseApp constructor takes sdk.TxDecoder as argument instead of wire.Codec
  - [types] sdk.NewCoin takes sdk.Int, sdk.NewInt64Coin takes int64
  - [x/auth] Default TxDecoder can be found in `x/auth` rather than baseapp
  - [client] [\#1551](https://github.com/cosmos/cosmos-sdk/issues/1551): Refactored `CoreContext` to `TxContext` and `QueryContext`
      - Removed all tx related fields and logic (building & signing) to separate
        structure `TxContext` in `x/auth/client/context`

* Tendermint
    - v0.22.5 -> See [Tendermint PR](https://github.com/tendermint/tendermint/pull/1966)
        - change all the cryptography imports.
    - v0.23.0 -> See
      [Changelog](https://github.com/tendermint/tendermint/blob/v0.23.0/CHANGELOG.md#0230)
      and [SDK PR](https://github.com/cosmos/cosmos-sdk/pull/1927)
        - BeginBlock no longer includes crypto.Pubkey
        - use time.Time instead of int64 for time.

FEATURES

* Gaia REST API (`gaiacli advanced rest-server`)
    - [x/gov] Can now query governance proposals by ProposalStatus

* Gaia CLI  (`gaiacli`)
    - [x/gov] added `query-proposals` command. Can filter by `depositer`, `voter`, and `status`
    - [x/stake] [\#2043](https://github.com/cosmos/cosmos-sdk/issues/2043) Added staking query cli cmds for unbonding-delegations and redelegations

* Gaia
  - [networks] Added ansible scripts to upgrade seed nodes on a network

* SDK
  - [x/mock/simulation] Randomized simulation framework
     - Modules specify invariants and operations, preferably in an x/[module]/simulation package
     - Modules can test random combinations of their own operations
     - Applications can integrate operations and invariants from modules together for an integrated simulation
     - Simulates Tendermint's algorithm for validator set updates
     - Simulates validator signing/downtime with a Markov chain, and occaisional double-signatures
     - Includes simulated operations & invariants for staking, slashing, governance, and bank modules
  - [store] [\#1481](https://github.com/cosmos/cosmos-sdk/issues/1481) Add transient store
  - [baseapp] Initialize validator set on ResponseInitChain
  - [baseapp] added BaseApp.Seal - ability to seal baseapp parameters once they've been set
  - [cosmos-sdk-cli] New `cosmos-sdk-cli` tool to quickly initialize a new
    SDK-based project
  - [scripts] added log output monitoring to DataDog using Ansible scripts

IMPROVEMENTS

* Gaia
  - [spec] [\#967](https://github.com/cosmos/cosmos-sdk/issues/967) Inflation and distribution specs drastically improved
  - [x/gov] [\#1773](https://github.com/cosmos/cosmos-sdk/issues/1773) Votes on a proposal can now be queried
  - [x/gov] Initial governance parameters can now be set in the genesis file
  - [x/stake] [\#1815](https://github.com/cosmos/cosmos-sdk/issues/1815) Sped up the processing of `EditValidator` txs.
  - [config] [\#1930](https://github.com/cosmos/cosmos-sdk/issues/1930) Transactions indexer indexes all tags by default.
  - [ci] [#2057](https://github.com/cosmos/cosmos-sdk/pull/2057) Run `make localnet-start` on every commit and ensure network reaches at least 10 blocks

* SDK
  - [baseapp] [\#1587](https://github.com/cosmos/cosmos-sdk/issues/1587) Allow any alphanumeric character in route
  - [baseapp] Allow any alphanumeric character in route
  - [tools] Remove `rm -rf vendor/` from `make get_vendor_deps`
  - [x/auth] Recover ErrorOutOfGas panic in order to set sdk.Result attributes correctly
  - [x/auth] [\#2376](https://github.com/cosmos/cosmos-sdk/issues/2376) No longer runs any signature in a multi-msg, if any account/sequence number is wrong.
  - [x/auth] [\#2376](https://github.com/cosmos/cosmos-sdk/issues/2376) No longer charge gas for subtracting fees
  - [x/bank] Unit tests are now table-driven
  - [tests] Add tests to example apps in docs
  - [tests] Fixes ansible scripts to work with AWS too
  - [tests] [\#1806](https://github.com/cosmos/cosmos-sdk/issues/1806) CLI tests are now behind the build flag 'cli_test', so go test works on a new repo

BUG FIXES

* Gaia CLI  (`gaiacli`)
  -  [\#1766](https://github.com/cosmos/cosmos-sdk/issues/1766) Fixes bad example for keybase identity
  -  [x/stake] [\#2021](https://github.com/cosmos/cosmos-sdk/issues/2021) Fixed repeated CLI commands in staking

* Gaia
  - [x/stake] [#2077](https://github.com/cosmos/cosmos-sdk/pull/2077) Fixed invalid cliff power comparison
  - [\#1804](https://github.com/cosmos/cosmos-sdk/issues/1804) Fixes gen-tx genesis generation logic temporarily until upstream updates
  - [\#1799](https://github.com/cosmos/cosmos-sdk/issues/1799) Fix `gaiad export`
  - [\#1839](https://github.com/cosmos/cosmos-sdk/issues/1839) Fixed bug where intra-tx counter wasn't set correctly for genesis validators
  - [x/stake] [\#1858](https://github.com/cosmos/cosmos-sdk/issues/1858) Fixed bug where the cliff validator was not updated correctly
  - [tests] [\#1675](https://github.com/cosmos/cosmos-sdk/issues/1675) Fix non-deterministic `test_cover`
  - [tests] [\#1551](https://github.com/cosmos/cosmos-sdk/issues/1551) Fixed invalid LCD test JSON payload in `doIBCTransfer`
  - [basecoin] Fixes coin transaction failure and account query [discussion](https://forum.cosmos.network/t/unmarshalbinarybare-expected-to-read-prefix-bytes-75fbfab8-since-it-is-registered-concrete-but-got-0a141dfa/664/6)
  - [x/gov] [\#1757](https://github.com/cosmos/cosmos-sdk/issues/1757) Fix VoteOption conversion to String
  * [x/stake] [#2083] Fix broken invariant of bonded validator power decrease

## 0.23.1

*July 27th, 2018*

BUG FIXES
  * [tendermint] Update to v0.22.8
    - [consensus, blockchain] Register the Evidence interface so it can be
      marshalled/unmarshalled by the blockchain and consensus reactors

## 0.23.0

*July 25th, 2018*

BREAKING CHANGES
* [x/stake] Fixed the period check for the inflation calculation

IMPROVEMENTS
* [cli] Improve error messages for all txs when the account doesn't exist
* [tendermint] Update to v0.22.6
    - Updates the crypto imports/API (#1966)
* [x/stake] Add revoked to human-readable validator

BUG FIXES
* [tendermint] Update to v0.22.6
    - Fixes some security vulnerabilities reported in the [Bug Bounty](https://hackerone.com/tendermint)
*  [\#1797](https://github.com/cosmos/cosmos-sdk/issues/1797) Fix off-by-one error in slashing for downtime
*  [\#1787](https://github.com/cosmos/cosmos-sdk/issues/1787) Fixed bug where Tally fails due to revoked/unbonding validator
*  [\#1666](https://github.com/cosmos/cosmos-sdk/issues/1666) Add intra-tx counter to the genesis validators

## 0.22.0

*July 16th, 2018*

BREAKING CHANGES
* [x/gov] Increase VotingPeriod, DepositPeriod, and MinDeposit

IMPROVEMENTS
* [gaiad] Default config updates:
    - `timeout_commit=5000` so blocks only made every 5s
    - `prof_listen_addr=localhost:6060` so profile server is on by default
    - `p2p.send_rate` and `p2p.recv_rate` increases 10x (~5MB/s)

BUG FIXES
* [server] Fix to actually overwrite default tendermint config

## 0.21.1

*July 14th, 2018*

BUG FIXES
* [build] Added Ledger build support via `LEDGER_ENABLED=true|false`
  * True by default except when cross-compiling

## 0.21.0

*July 13th, 2018*

BREAKING CHANGES
* [x/stake] Specify DelegatorAddress in MsgCreateValidator
* [x/stake] Remove the use of global shares in the pool
   * Remove the use of `PoolShares` type in `x/stake/validator` type - replace with `Status` `Tokens` fields
* [x/auth] NewAccountMapper takes a constructor instead of a prototype
* [keys] Keybase.Update function now takes in a function to get the newpass, rather than the password itself

FEATURES
* [baseapp] NewBaseApp now takes option functions as parameters

IMPROVEMENTS
* Updated docs folder to accommodate cosmos.network docs project
* [store] Added support for tracing multi-store operations via `--trace-store`
* [store] Pruning strategy configurable with pruning flag on gaiad start

BUG FIXES
* [\#1630](https://github.com/cosmos/cosmos-sdk/issues/1630) - redelegation nolonger removes tokens from the delegator liquid account
* [keys] [\#1629](https://github.com/cosmos/cosmos-sdk/issues/1629) - updating password no longer asks for a new password when the first entered password was incorrect
* [lcd] importing an account would create a random account
* [server] 'gaiad init' command family now writes provided name as the moniker in `config.toml`
* [build] Added Ledger build support via `LEDGER_ENABLED=true|false`
  * True by default except when cross-compiling

## 0.20.0

*July 10th, 2018*

BREAKING CHANGES
* msg.GetSignBytes() returns sorted JSON (by key)
* msg.GetSignBytes() field changes
    * `msg_bytes` -> `msgs`
    * `fee_bytes` -> `fee`
* Update Tendermint to v0.22.2
    * Default ports changed from 466xx to 266xx
    * Amino JSON uses type names instead of prefix bytes
    * ED25519 addresses are the first 20-bytes of the SHA256 of the raw 32-byte
      pubkey (Instead of RIPEMD160)
    * go-crypto, abci, tmlibs have been merged into Tendermint
      * The keys sub-module is now in the SDK
    * Various other fixes
* [auth] Signers of a transaction now only sign over their own account and sequence number
* [auth] Removed MsgChangePubKey
* [auth] Removed SetPubKey from account mapper
* [auth] AltBytes renamed to Memo, now a string, max 100 characters, costs a bit of gas
* [types] `GetMsg()` -> `GetMsgs()` as txs wrap many messages
* [types] Removed GetMemo from Tx (it is still on StdTx)
* [types] renamed rational.Evaluate to rational.Round{Int64, Int}
* [types] Renamed `sdk.Address` to `sdk.AccAddress`/`sdk.ValAddress`
* [types] `sdk.AccAddress`/`sdk.ValAddress` natively marshals to Bech32 in String, Sprintf (when used with `%s`), and MarshalJSON
* [keys] Keybase and Ledger support from go-crypto merged into the SDK in the `crypto` folder
* [cli] Rearranged commands under subcommands
* [x/slashing] Update slashing for unbonding period
  * Slash according to power at time of infraction instead of power at
    time of discovery
  * Iterate through unbonding delegations & redelegations which contributed
    to an infraction, slash them proportional to their stake at the time
  * Add REST endpoint to unrevoke a validator previously revoked for downtime
  * Add REST endpoint to retrieve liveness signing information for a validator
* [x/stake] Remove Tick and add EndBlocker
* [x/stake] most index keys nolonger hold a value - inputs are rearranged to form the desired key
* [x/stake] store-value for delegation, validator, ubd, and red do not hold duplicate information contained store-key
* [x/stake] Introduce concept of unbonding for delegations and validators
  * `gaiacli stake unbond` replaced with `gaiacli stake begin-unbonding`
  * Introduced:
    * `gaiacli stake complete-unbonding`
    * `gaiacli stake begin-redelegation`
    * `gaiacli stake complete-redelegation`
* [lcd] Switch key creation output to return bech32
* [lcd] Removed shorthand CLI flags (`a`, `c`, `n`, `o`)
* [gaiad] genesis transactions now use bech32 addresses / pubkeys
* [gov] VoteStatus renamed to ProposalStatus
* [gov] VoteOption, ProposalType, and ProposalStatus all marshal to string form in JSON

DEPRECATED
* [cli] Deprecated `--name` flag in commands that send txs, in favor of `--from`

FEATURES
* [x/gov] Implemented MVP
  * Supported proposal types: just binary (pass/fail) TextProposals for now
  * Proposals need deposits to be votable; deposits are burned if proposal fails
  * Delegators delegate votes to validator by default but can override (for their stake)
* [gaiacli] Ledger support added
  - You can now use a Ledger with `gaiacli --ledger` for all key-related commands
  - Ledger keys can be named and tracked locally in the key DB
* [gaiacli] You can now attach a simple text-only memo to any transaction, with the `--memo` flag
* [gaiacli] added the following flags for commands that post transactions to the chain:
  * async -- send the tx without waiting for a tendermint response
  * json  -- return the output in json format for increased readability
  * print-response -- return the tx response. (includes fields like gas cost)
* [lcd] Queried TXs now include the tx hash to identify each tx
* [mockapp] CompleteSetup() no longer takes a testing parameter
* [x/bank] Add benchmarks for signing and delivering a block with a single bank transaction
  * Run with `cd x/bank && go test --bench=.`
* [tools] make get_tools installs tendermint's linter, and gometalinter
* [tools] Switch gometalinter to the stable version
* [tools] Add the following linters
  * misspell
  * gofmt
  * go vet -composites=false
  * unconvert
  * ineffassign
  * errcheck
  * unparam
  * gocyclo
* [tools] Added `make format` command to automate fixing misspell and gofmt errors.
* [server] Default config now creates a profiler at port 6060, and increase p2p send/recv rates
* [types] Switches internal representation of Int/Uint/Rat to use pointers
* [types] Added MinInt and MinUint functions
* [gaiad] `unsafe_reset_all` now resets addrbook.json
* [democoin] add x/oracle, x/assoc
* [tests] created a randomized testing framework.
  - Currently bank has limited functionality in the framework
  - Auth has its invariants checked within the framework
* [tests] Add WaitForNextNBlocksTM helper method
* [keys] New keys now have 24 word recovery keys, for heightened security
- [keys] Add a temporary method for exporting the private key

IMPROVEMENTS
* [x/bank] Now uses go-wire codec instead of 'encoding/json'
* [x/auth] Now uses go-wire codec instead of 'encoding/json'
* revised use of endblock and beginblock
* [stake] module reorganized to include `types` and `keeper` package
* [stake] keeper always loads the store (instead passing around which doesn't really boost efficiency)
* [stake] edit-validator changes now can use the keyword [do-not-modify] to not modify unspecified `--flag` (aka won't set them to `""` value)
* [stake] offload more generic functionality from the handler into the keeper
* [stake] clearer staking logic
* [types] added common tag constants
* [keys] improve error message when deleting non-existent key
* [gaiacli] improve error messages on `send` and `account` commands
* added contributing guidelines
* [docs] Added commands for governance CLI on testnet README

BUG FIXES
* [x/slashing] [\#1510](https://github.com/cosmos/cosmos-sdk/issues/1510) Unrevoked validators cannot un-revoke themselves
* [x/stake] [\#1513](https://github.com/cosmos/cosmos-sdk/issues/1513) Validators slashed to zero power are unbonded and removed from the store
* [x/stake] [\#1567](https://github.com/cosmos/cosmos-sdk/issues/1567) Validators decreased in power but not unbonded are now updated in Tendermint
* [x/stake] error strings lower case
* [x/stake] pool loose tokens now accounts for unbonding and unbonding tokens not associated with any validator
* [x/stake] fix revoke bytes ordering (was putting revoked candidates at the top of the list)
* [x/stake] bond count was counting revoked validators as bonded, fixed
* [gaia] Added self delegation for validators in the genesis creation
* [lcd] tests now don't depend on raw json text
* Retry on HTTP request failure in CLI tests, add option to retry tests in Makefile
* Fixed bug where chain ID wasn't passed properly in x/bank REST handler, removed Viper hack from ante handler
* Fixed bug where `democli account` didn't decode the account data correctly
* [\#872](https://github.com/cosmos/cosmos-sdk/issues/872)  - recovery phrases no longer all end in `abandon`
* [\#887](https://github.com/cosmos/cosmos-sdk/issues/887)  - limit the size of rationals that can be passed in from user input
* [\#1052](https://github.com/cosmos/cosmos-sdk/issues/1052) - Make all now works
* [\#1258](https://github.com/cosmos/cosmos-sdk/issues/1258) - printing big.rat's can no longer overflow int64
* [\#1259](https://github.com/cosmos/cosmos-sdk/issues/1259) - fix bug where certain tests that could have a nil pointer in defer
* [\#1343](https://github.com/cosmos/cosmos-sdk/issues/1343) - fixed unnecessary parallelism in CI
* [\#1353](https://github.com/cosmos/cosmos-sdk/issues/1353) - CLI: Show pool shares fractions in human-readable format
* [\#1367](https://github.com/cosmos/cosmos-sdk/issues/1367) - set ChainID in InitChain
* [\#1461](https://github.com/cosmos/cosmos-sdk/issues/1461) - CLI tests now no longer reset your local environment data
* [\#1505](https://github.com/cosmos/cosmos-sdk/issues/1505) - `gaiacli stake validator` no longer panics if validator doesn't exist
* [\#1565](https://github.com/cosmos/cosmos-sdk/issues/1565) - fix cliff validator persisting when validator set shrinks from max
* [\#1287](https://github.com/cosmos/cosmos-sdk/issues/1287) - prevent zero power validators at genesis
* [x/stake] fix bug when unbonding/redelegating using `--shares-percent`
* [\#1010](https://github.com/cosmos/cosmos-sdk/issues/1010) - two validators can't bond with the same pubkey anymore


## 0.19.0

*June 13, 2018*

BREAKING CHANGES
* msg.GetSignBytes() now returns bech32-encoded addresses in all cases
* [lcd] REST end-points now include gas
* sdk.Coin now uses sdk.Int, a big.Int wrapper with 256bit range cap

FEATURES
* [x/auth] Added AccountNumbers to BaseAccount and StdTxs to allow for replay protection with account pruning
* [lcd] added an endpoint to query for the SDK version of the connected node

IMPROVEMENTS
* export command now writes current validator set for Tendermint
* [tests] Application module tests now use a mock application
* [gaiacli] Fix error message when account isn't found when running gaiacli account
* [lcd] refactored to eliminate use of global variables, and interdependent tests
* [tests] Added testnet command to gaiad
* [tests] Added localnet targets to Makefile
* [x/stake] More stake tests added to test ByPower index

FIXES
* Fixes consensus fault on testnet - see postmortem [here](https://github.com/cosmos/cosmos-sdk/issues/1197#issuecomment-396823021)
* [x/stake] bonded inflation removed, non-bonded inflation partially implemented
* [lcd] Switch to bech32 for addresses on all human readable inputs and outputs
* [lcd] fixed tx indexing/querying
* [cli] Added `--gas` flag to specify transaction gas limit
* [gaia] Registered slashing message handler
* [x/slashing] Set signInfo.StartHeight correctly for newly bonded validators

FEATURES
* [docs] Reorganize documentation
* [docs] Update staking spec, create WIP spec for slashing, and fees

## 0.18.0

*June 9, 2018*

BREAKING CHANGES

* [stake] candidate -> validator throughout (details in refactor comment)
* [stake] delegate-bond -> delegation throughout
* [stake] `gaiacli query validator` takes and argument instead of using the `--address-candidate` flag
* [stake] introduce `gaiacli query delegations`
* [stake] staking refactor
  * ValidatorsBonded store now take sorted pubKey-address instead of validator owner-address,
    is sorted like Tendermint by pk's address
  * store names more understandable
  * removed temporary ToKick store, just needs a local map!
  * removed distinction between candidates and validators
    * everything is now a validator
    * only validators with a status == bonded are actively validating/receiving rewards
  * Introduction of Unbonding fields, lowlevel logic throughout (not fully implemented with queue)
  * Introduction of PoolShares type within validators,
    replaces three rational fields (BondedShares, UnbondingShares, UnbondedShares
* [x/auth] move stuff specific to auth anteHandler to the auth module rather than the types folder. This includes:
  * StdTx (and its related stuff i.e. StdSignDoc, etc)
  * StdFee
  * StdSignature
  * Account interface
  * Related to this organization, I also:
* [x/auth] got rid of AccountMapper interface (in favor of the struct already in auth module)
* [x/auth] removed the FeeHandler function from the AnteHandler, Replaced with FeeKeeper
* [x/auth] Removed GetSignatures() from Tx interface (as different Tx styles might use something different than StdSignature)
* [store] Removed SubspaceIterator and ReverseSubspaceIterator from KVStore interface and replaced them with helper functions in /types
* [cli] rearranged commands under subcommands
* [stake] remove Tick and add EndBlocker
* Switch to bech32cosmos on all human readable inputs and outputs


FEATURES

* [x/auth] Added ability to change pubkey to auth module
* [baseapp] baseapp now has settable functions for filtering peers by address/port & public key
* [sdk] Gas consumption is now measured as transactions are executed
  * Transactions which run out of gas stop execution and revert state changes
  * A "simulate" query has been added to determine how much gas a transaction will need
  * Modules can include their own gas costs for execution of particular message types
* [stake] Seperation of fee distribution to a new module
* [stake] Creation of a validator/delegation generics in `/types`
* [stake] Helper Description of the store in x/stake/store.md
* [stake] removed use of caches in the stake keeper
* [stake] Added REST API
* [Makefile] Added terraform/ansible playbooks to easily create remote testnets on Digital Ocean


BUG FIXES

* [stake] staking delegator shares exchange rate now relative to equivalent-bonded-tokens the validator has instead of bonded tokens
  ^ this is important for unbonded validators in the power store!
* [cli] fixed cli-bash tests
* [ci] added cli-bash tests
* [basecoin] updated basecoin for stake and slashing
* [docs] fixed references to old cli commands
* [docs] Downgraded Swagger to v2 for downstream compatibility
* auto-sequencing transactions correctly
* query sequence via account store
* fixed duplicate pub_key in stake.Validator
* Auto-sequencing now works correctly
* [gaiacli] Fix error message when account isn't found when running gaiacli account


## 0.17.5

*June 5, 2018*

Update to Tendermint v0.19.9 (Fix evidence reactor, mempool deadlock, WAL panic,
memory leak)

## 0.17.4

*May 31, 2018*

Update to Tendermint v0.19.7 (WAL fixes and more)

## 0.17.3

*May 29, 2018*

Update to Tendermint v0.19.6 (fix fast-sync halt)

## 0.17.5

*June 5, 2018*

Update to Tendermint v0.19.9 (Fix evidence reactor, mempool deadlock, WAL panic,
memory leak)

## 0.17.4

*May 31, 2018*

Update to Tendermint v0.19.7 (WAL fixes and more)

## 0.17.3

*May 29, 2018*

Update to Tendermint v0.19.6 (fix fast-sync halt)

## 0.17.2

_May 20, 2018_

Update to Tendermint v0.19.5 (reduce WAL use, bound the mempool and some rpcs, improve logging)

## 0.17.1 (May 17, 2018)

Update to Tendermint v0.19.4 (fixes a consensus bug and improves logging)

## 0.17.0 (May 15, 2018)

BREAKING CHANGES

* [stake] MarshalJSON -> MarshalBinaryLengthPrefixed
* Queries against the store must be prefixed with the path "/store"

FEATURES

* [gaiacli] Support queries for candidates, delegator-bonds
* [gaiad] Added `gaiad export` command to export current state to JSON
* [x/bank] Tx tags with sender/recipient for indexing & later retrieval
* [x/stake] Tx tags with delegator/candidate for delegation & unbonding, and candidate info for declare candidate / edit validator

IMPROVEMENTS

* [gaiad] Update for Tendermint v0.19.3 (improve `/dump_consensus_state` and add
  `/consensus_state`)
* [spec/ibc] Added spec!
* [spec/stake] Cleanup structure, include details about slashing and
  auto-unbonding
* [spec/governance] Fixup some names and pseudocode
* NOTE: specs are still a work-in-progress ...

BUG FIXES

* Auto-sequencing now works correctly


## 0.16.0 (May 14th, 2018)

BREAKING CHANGES

* Move module REST/CLI packages to x/[module]/client/rest and x/[module]/client/cli
* Gaia simple-staking bond and unbond functions replaced
* [stake] Delegator bonds now store the height at which they were updated
* All module keepers now require a codespace, see basecoin or democoin for usage
* Many changes to names throughout
  * Type as a prefix naming convention applied (ex. BondMsg -> MsgBond)
  * Removed redundancy in names (ex. stake.StakingKeeper -> stake.Keeper)
* Removed SealedAccountMapper
* gaiad init now requires use of `--name` flag
* Removed Get from Msg interface
* types/rational now extends big.Rat

FEATURES:

* Gaia stake commands include, CreateValidator, EditValidator, Delegate, Unbond
* MountStoreWithDB without providing a custom store works.
* Repo is now lint compliant / GoMetaLinter with tendermint-lint integrated into CI
* Better key output, pubkey go-amino hex bytes now output by default
* gaiad init overhaul
  * Create genesis transactions with `gaiad init gen-tx`
  * New genesis account keys are automatically added to the client keybase (introduce `--client-home` flag)
  * Initialize with genesis txs using `--gen-txs` flag
* Context now has access to the application-configured logger
* Add (non-proof) subspace query helper functions
* Add more staking query functions: candidates, delegator-bonds

BUG FIXES

* Gaia now uses stake, ported from github.com/cosmos/gaia


## 0.15.1 (April 29, 2018)

IMPROVEMENTS:

* Update Tendermint to v0.19.1 (includes many rpc fixes)


## 0.15.0 (April 29, 2018)

NOTE: v0.15.0 is a large breaking change that updates the encoding scheme to use
[Amino](github.com/tendermint/go-amino).

For details on how this changes encoding for public keys and addresses,
see the [docs](https://github.com/tendermint/tendermint/blob/v0.19.1/docs/specification/new-spec/encoding.md#public-key-cryptography).

BREAKING CHANGES

* Remove go-wire, use go-amino
* [store] Add `SubspaceIterator` and `ReverseSubspaceIterator` to `KVStore` interface
* [basecoin] NewBasecoinApp takes a `dbm.DB` and uses namespaced DBs for substores

FEATURES:

* Add CacheContext
* Add auto sequencing to client
* Add FeeHandler to ante handler

BUG FIXES

* MountStoreWithDB without providing a custom store works.

## 0.14.1 (April 9, 2018)

BUG FIXES

* [gaiacli] Fix all commands (just a duplicate of basecli for now)

## 0.14.0 (April 9, 2018)

BREAKING CHANGES:

* [client/builder] Renamed to `client/core` and refactored to use a CoreContext
  struct
* [server] Refactor to improve useability and de-duplicate code
* [types] `Result.ToQuery -> Error.QueryResult`
* [makefile] `make build` and `make install` only build/install `gaiacli` and
  `gaiad`. Use `make build_examples` and `make install_examples` for
  `basecoind/basecli` and `democoind/democli`
* [staking] Various fixes/improvements

FEATURES:

* [democoin] Added Proof-of-Work module

BUG FIXES

* [client] Reuse Tendermint RPC client to avoid excessive open files
* [client] Fix setting log level
* [basecoin] Sort coins in genesis

## 0.13.1 (April 3, 2018)

BUG FIXES

* [x/ibc] Fix CLI and relay for IBC txs
* [x/stake] Various fixes/improvements

## 0.13.0 (April 2, 2018)

BREAKING CHANGES

* [basecoin] Remove cool/sketchy modules -> moved to new `democoin`
* [basecoin] NewBasecoinApp takes a `map[string]dbm.DB` as temporary measure
  to allow mounting multiple stores with their own DB until they can share one
* [x/staking] Renamed to `simplestake`
* [builder] Functions don't take `passphrase` as argument
* [server] GenAppParams returns generated seed and address
* [basecoind] `init` command outputs JSON of everything necessary for testnet
* [basecoind] `basecoin.db -> data/basecoin.db`
* [basecli] `data/keys.db -> keys/keys.db`

FEATURES

* [types] `Coin` supports direct arithmetic operations
* [basecoind] Add `show_validator` and `show_node_id` commands
* [x/stake] Initial merge of full staking module!
* [democoin] New example application to demo custom modules

IMPROVEMENTS

* [makefile] `make install`
* [testing] Use `/tmp` for directories so they don't get left in the repo

BUG FIXES

* [basecoin] Allow app to be restarted
* [makefile] Fix build on Windows
* [basecli] Get confirmation before overriding key with same name

## 0.12.0 (March 27 2018)

BREAKING CHANGES

* Revert to old go-wire for now
* glide -> godep
* [types] ErrBadNonce -> ErrInvalidSequence
* [types] Replace tx.GetFeePayer with FeePayer(tx) - returns the first signer
* [types] NewStdTx takes the Fee
* [types] ParseAccount -> AccountDecoder; ErrTxParse -> ErrTxDecoder
* [x/auth] AnteHandler deducts fees
* [x/bank] Move some errors to `types`
* [x/bank] Remove sequence and signature from Input

FEATURES

* [examples/basecoin] New cool module to demonstrate use of state and custom transactions
* [basecoind] `show_node_id` command
* [lcd] Implement the Light Client Daemon and endpoints
* [types/stdlib] Queue functionality
* [store] Subspace iterator on IAVLTree
* [types] StdSignDoc is the document that gets signed (chainid, msg, sequence, fee)
* [types] CodeInvalidPubKey
* [types] StdFee, and StdTx takes the StdFee
* [specs] Progression of MVPs for IBC
* [x/ibc] Initial shell of IBC functionality (no proofs)
* [x/simplestake] Simple staking module with bonding/unbonding

IMPROVEMENTS

* Lots more tests!
* [client/builder] Helpers for forming and signing transactions
* [types] sdk.Address
* [specs] Staking

BUG FIXES

* [x/auth] Fix setting pubkey on new account
* [x/auth] Require signatures to include the sequences
* [baseapp] Dont panic on nil handler
* [basecoin] Check for empty bytes in account and tx

## 0.11.0 (March 1, 2017)

BREAKING CHANGES

* [examples] dummy -> kvstore
* [examples] Remove gaia
* [examples/basecoin] MakeTxCodec -> MakeCodec
* [types] CommitMultiStore interface has new `GetCommitKVStore(key StoreKey) CommitKVStore` method

FEATURES

* [examples/basecoin] CLI for `basecli` and `basecoind` (!)
* [baseapp] router.AddRoute returns Router

IMPROVEMENTS

* [baseapp] Run msg handlers on CheckTx
* [docs] Add spec for REST API
* [all] More tests!

BUG FIXES

* [baseapp] Fix panic on app restart
* [baseapp] InitChain does not call Commit
* [basecoin] Remove IBCStore because mounting multiple stores is currently broken

## 0.10.0 (February 20, 2017)

BREAKING CHANGES

* [baseapp] NewBaseApp(logger, db)
* [baseapp] NewContext(isCheckTx, header)
* [x/bank] CoinMapper -> CoinKeeper

FEATURES

* [examples/gaia] Mock CLI !
* [baseapp] InitChainer, BeginBlocker, EndBlocker
* [baseapp] MountStoresIAVL

IMPROVEMENTS

* [docs] Various improvements.
* [basecoin] Much simpler :)

BUG FIXES

* [baseapp] initialize and reset msCheck and msDeliver properly

## 0.9.0 (February 13, 2017)

BREAKING CHANGES

* Massive refactor. Basecoin works. Still needs <3

## 0.8.1

* Updates for dependencies

## 0.8.0 (December 18, 2017)

* Updates for dependencies

## 0.7.1 (October 11, 2017)

IMPROVEMENTS:

* server/commands: GetInitCmd takes list of options

## 0.7.0 (October 11, 2017)

BREAKING CHANGES:

* Everything has changed, and it's all about to change again, so don't bother using it yet!

## 0.6.2 (July 27, 2017)

IMPROVEMENTS:

* auto-test all tutorials to detect breaking changes
* move deployment scripts from `/scripts` to `/publish` for clarity

BUG FIXES:

* `basecoin init` ensures the address in genesis.json is valid
* fix bug that certain addresses couldn't receive ibc packets

## 0.6.1 (June 28, 2017)

Make lots of small cli fixes that arose when people were using the tools for
the testnet.

IMPROVEMENTS:

* basecoin
  * `basecoin start` supports all flags that `tendermint node` does, such as
    `--rpc.laddr`, `--p2p.seeds`, and `--p2p.skip_upnp`
  * fully supports `--log_level` and `--trace` for logger configuration
  * merkleeyes no longers spams the logs... unless you want it
    * Example: `basecoin start --log_level="merkleeyes:info,state:info,*:error"`
    * Example: `basecoin start --log_level="merkleeyes:debug,state:info,*:error"`
* basecli
  * `basecli init` is more intelligent and only complains if there really was
    a connected chain, not just random files
  * support `localhost:46657` or `http://localhost:46657` format for nodes,
    not just `tcp://localhost:46657`
  * Add `--genesis` to init to specify chain-id and validator hash
    * Example: `basecli init --node=localhost:46657 --genesis=$HOME/.basecoin/genesis.json`
  * `basecli rpc` has a number of methods to easily accept tendermint rpc, and verifies what it can

BUG FIXES:

* basecli
  * `basecli query account` accepts hex account address with or without `0x`
    prefix
  * gives error message when running commands on an unitialized chain, rather
    than some unintelligable panic

## 0.6.0 (June 22, 2017)

Make the basecli command the only way to use client-side, to enforce best
security practices. Lots of enhancements to get it up to production quality.

BREAKING CHANGES:

* ./cmd/commands -> ./cmd/basecoin/commands
* basecli
  * `basecli proof state get` -> `basecli query key`
  * `basecli proof tx get` -> `basecli query tx`
  * `basecli proof state get --app=account` -> `basecli query account`
  * use `--chain-id` not `--chainid` for consistency
  * update to use `--trace` not `--debug` for stack traces on errors
  * complete overhaul on how tx and query subcommands are added. (see counter or trackomatron for examples)
  * no longer supports counter app (see new countercli)
* basecoin
  * `basecoin init` takes an argument, an address to allocate funds to in the genesis
  * removed key2.json
  * removed all client side functionality from it (use basecli now for proofs)
    * no tx subcommand
    * no query subcommand
    * no account (query) subcommand
    * a few other random ones...
  * enhanced relay subcommand
    * relay start did what relay used to do
    * relay init registers both chains on one another (to set it up so relay start just works)
* docs
  * removed `example-plugin`, put `counter` inside `docs/guide`
* app
  * Implements ABCI handshake by proxying merkleeyes.Info()

IMPROVEMENTS:

* `basecoin init` support `--chain-id`
* intergrates tendermint 0.10.0 (not the rc-2, but the real thing)
* commands return error code (1) on failure for easier script testing
* add `reset_all` to basecli, and never delete keys on `init`
* new shutil based unit tests, with better coverage of the cli actions
* just `make fresh` when things are getting stale ;)

BUG FIXES:

* app: no longer panics on missing app_options in genesis (thanks, anton)
* docs: updated all docs... again
* ibc: fix panic on getting BlockID from commit without 100% precommits (still a TODO)

## 0.5.2 (June 2, 2017)

BUG FIXES:

* fix parsing of the log level from Tendermint config (#97)

## 0.5.1 (May 30, 2017)

BUG FIXES:

* fix ibc demo app to use proper tendermint flags, 0.10.0-rc2 compatibility
* Make sure all cli uses new json.Marshal not wire.JSONBytes

## 0.5.0 (May 27, 2017)

BREAKING CHANGES:

* only those related to the tendermint 0.9 -> 0.10 upgrade

IMPROVEMENTS:

* basecoin cli
  * integrates tendermint 0.10.0 and unifies cli (init, unsafe_reset_all, ...)
  * integrate viper, all command line flags can also be defined in environmental variables or config.toml
* genesis file
  * you can define accounts with either address or pub_key
  * sorts coins for you, so no silent errors if not in alphabetical order
* [light-client](https://github.com/tendermint/light-client) integration
  * no longer must you trust the node you connect to, prove everything!
  * new [basecli command](./cmd/basecli/README.md)
  * integrated [key management](https://github.com/tendermint/go-crypto/blob/master/cmd/README.md), stored encrypted locally
  * tracks validator set changes and proves everything from one initial validator seed
  * `basecli proof state` gets complete proofs for any abci state
  * `basecli proof tx` gets complete proof where a tx was stored in the chain
  * `basecli proxy` exposes tendermint rpc, but only passes through results after doing complete verification

BUG FIXES:

* no more silently ignored error with invalid coin names (eg. "17.22foo coin" used to parse as "17 foo", not warning/error)

## 0.4.1 (April 26, 2017)

BUG FIXES:

* Fix bug in `basecoin unsafe_reset_X` where the `priv_validator.json` was not being reset

## 0.4.0 (April 21, 2017)

BREAKING CHANGES:

* CLI now uses Cobra, which forced changes to some of the flag names and orderings

IMPROVEMENTS:

* `basecoin init` doesn't generate error if already initialized
* Much more testing

## 0.3.1 (March 23, 2017)

IMPROVEMENTS:

* CLI returns exit code 1 and logs error before exiting

## 0.3.0 (March 23, 2017)

BREAKING CHANGES:

* Remove `--data` flag and use `BCHOME` to set the home directory (defaults to `~/.basecoin`)
* Remove `--in-proc` flag and start Tendermint in-process by default (expect Tendermint files in $BCHOME/tendermint).
  To start just the ABCI app/server, use `basecoin start --without-tendermint`.
* Consolidate genesis files so the Basecoin genesis is an object under `app_options` in Tendermint genesis. For instance:

```
{
  "app_hash": "",
  "chain_id": "foo_bar_chain",
  "genesis_time": "0001-01-01T00:00:00.000Z",
  "validators": [
    {
      "amount": 10,
      "name": "",
      "pub_key": [
	1,
	"7B90EA87E7DC0C7145C8C48C08992BE271C7234134343E8A8E8008E617DE7B30"
      ]
    }
  ],
  "app_options": {
    "accounts": [{
      "pub_key": {
        "type": "ed25519",
        "data": "6880db93598e283a67c4d88fc67a8858aa2de70f713fe94a5109e29c137100c2"
      },
      "coins": [
        {
          "denom": "blank",
          "amount": 12345
        },
        {
          "denom": "ETH",
          "amount": 654321
        }
      ]
    }],
    "plugin_options": ["plugin1/key1", "value1", "plugin1/key2", "value2"]
  }
}
```

Note the array of key-value pairs is now under `app_options.plugin_options` while the `app_options` themselves are well formed.
We also changed `chainID` to `chain_id` and consolidated to have just one of them.

FEATURES:

* Introduce `basecoin init` and `basecoin unsafe_reset_all`

## 0.2.0 (March 6, 2017)

BREAKING CHANGES:

* Update to ABCI v0.4.0 and Tendermint v0.9.0
* Coins are specified on the CLI as `Xcoin`, eg. `5gold`
* `Cost` is now `Fee`

FEATURES:

* CLI for sending transactions and querying the state,
  designed to be easily extensible as plugins are implemented
* Run Basecoin in-process with Tendermint
* Add `/account` path in Query
* IBC plugin for InterBlockchain Communication
* Demo script of IBC between two chains

IMPROVEMENTS:

* Use new Tendermint `/commit` endpoint for crafting IBC transactions
* More unit tests
* Use go-crypto S structs and go-data for more standard JSON
* Demo uses fewer sleeps

BUG FIXES:

* Various little fixes in coin arithmetic
* More commit validation in IBC
* Return results from transactions

## PreHistory

##### January 14-18, 2017

* Update to Tendermint v0.8.0
* Cleanup a bit and release blog post

##### September 22, 2016

* Basecoin compiles again

<!-- Release links -->

[Unreleased]: https://github.com/cosmos/cosmos-sdk/compare/v0.37.4...HEAD
[v0.37.4]: https://github.com/cosmos/cosmos-sdk/releases/tag/v0.37.4
[v0.37.3]: https://github.com/cosmos/cosmos-sdk/releases/tag/v0.37.3
[v0.37.1]: https://github.com/cosmos/cosmos-sdk/releases/tag/v0.37.1
[v0.37.0]: https://github.com/cosmos/cosmos-sdk/releases/tag/v0.37.0
[v0.36.0]: https://github.com/cosmos/cosmos-sdk/releases/tag/v0.36.0

<|MERGE_RESOLUTION|>--- conflicted
+++ resolved
@@ -178,12 +178,9 @@
     * Introduces cli commands and rest routes to query historical information at a given height
 * (modules) [\#5249](https://github.com/cosmos/cosmos-sdk/pull/5249) Funds are now allowed to be directly sent to the community pool (via the distribution module account).
 * (keys) [\#4941](https://github.com/cosmos/cosmos-sdk/issues/4941) Introduce keybase option to allow overriding the default private key implementation of a key generated through the `keys add` cli command.
-<<<<<<< HEAD
 * (keys) [\#5439](https://github.com/cosmos/cosmos-sdk/pull/5439) `--algo` flags and `--hd-path` added to `keys add` command in order to make use of keybase modularization (by default, uses (0, 0) bip44 HD path and secp256k1 keys, so is non-breaking).
-=======
 * (types) [\#5447](https://github.com/cosmos/cosmos-sdk/pull/5447) Added `ApproxRoot` function to sdk.Decimal type in order to get the nth root for a decimal number, where n is a positive integer.
   * An `ApproxSqrt` function was also added for convenience around the common case of n=2.
->>>>>>> 25be589a
 
 ### Improvements
 

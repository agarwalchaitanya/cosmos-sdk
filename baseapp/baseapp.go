--- conflicted
+++ resolved
@@ -19,7 +19,6 @@
 	"github.com/cosmos/cosmos-sdk/store"
 	storetypes "github.com/cosmos/cosmos-sdk/store/types"
 	sdk "github.com/cosmos/cosmos-sdk/types"
-	sdkerrors "github.com/cosmos/cosmos-sdk/types/errors"
 )
 
 const (
@@ -447,12 +446,13 @@
 }
 
 // validateBasicTxMsgs executes basic validator calls for messages.
-func validateBasicTxMsgs(msgs []sdk.Msg) error {
+func validateBasicTxMsgs(msgs []sdk.Msg) sdk.Error {
 	if len(msgs) == 0 {
-		return sdkerrors.Wrap(sdkerrors.ErrInvalidRequest, "must contain at least one message")
+		return sdk.ErrUnknownRequest("Tx.GetMsgs() must return at least one message in list")
 	}
 
 	for _, msg := range msgs {
+		// Validate the Msg.
 		err := msg.ValidateBasic()
 		if err != nil {
 			return err
@@ -508,14 +508,11 @@
 	return ctx.WithMultiStore(msCache), msCache
 }
 
-// runTx processes a transaction within a given execution mode, encoded transaction
-// bytes, and the decoded transaction itself. All state transitions occur through
-// a cached Context depending on the mode provided. State only gets persisted
-// if all messages get executed successfully and the execution mode is DeliverTx.
-// Note, gas execution info is always returned. A reference to a Result is
-// returned if the tx does not run out of gas and if all the messages are valid
-// and execute successfully. An error is returned otherwise.
-func (app *BaseApp) runTx(mode runTxMode, txBytes []byte, tx sdk.Tx) (gInfo sdk.GasInfo, result *sdk.Result, err error) {
+// runTx processes a transaction. The transactions is processed via an
+// anteHandler. The provided txBytes may be nil in some cases, eg. in tests. For
+// further details on transaction execution, reference the BaseApp SDK
+// documentation.
+func (app *BaseApp) runTx(mode runTxMode, txBytes []byte, tx sdk.Tx) (result sdk.Result) {
 	// NOTE: GasWanted should be returned by the AnteHandler. GasUsed is
 	// determined by the GasMeter. We need access to the context to get the gas
 	// meter so we initialize upfront.
@@ -526,8 +523,7 @@
 
 	// only run the tx if there is block gas remaining
 	if mode == runTxModeDeliver && ctx.BlockGasMeter().IsOutOfGas() {
-		gInfo = sdk.GasInfo{GasUsed: ctx.BlockGasMeter().GasConsumed()}
-		return gInfo, nil, sdkerrors.Wrap(sdkerrors.ErrOutOfGas, "no block gas left to run tx")
+		return sdk.ErrOutOfGas("no block gas left to run tx").Result()
 	}
 
 	var startingGas uint64
@@ -538,28 +534,20 @@
 	defer func() {
 		if r := recover(); r != nil {
 			switch rType := r.(type) {
-			// TODO: Use ErrOutOfGas instead of ErrorOutOfGas which would allow us
-			// to keep the stracktrace.
 			case sdk.ErrorOutOfGas:
-				err = sdkerrors.Wrap(
-					sdkerrors.ErrOutOfGas, fmt.Sprintf(
-						"out of gas in location: %v; gasWanted: %d, gasUsed: %d",
-						rType.Descriptor, gasWanted, ctx.GasMeter().GasConsumed(),
-					),
+				log := fmt.Sprintf(
+					"out of gas in location: %v; gasWanted: %d, gasUsed: %d",
+					rType.Descriptor, gasWanted, ctx.GasMeter().GasConsumed(),
 				)
-
+				result = sdk.ErrOutOfGas(log).Result()
 			default:
-				err = sdkerrors.Wrap(
-					sdkerrors.ErrPanic, fmt.Sprintf(
-						"recovered: %v\nstack:\n%v", r, string(debug.Stack()),
-					),
-				)
+				log := fmt.Sprintf("recovered: %v\nstack:\n%v", r, string(debug.Stack()))
+				result = sdk.ErrInternal(log).Result()
 			}
-
-			result = nil
-		}
-
-		gInfo = sdk.GasInfo{GasWanted: gasWanted, GasUsed: ctx.GasMeter().GasConsumed()}
+		}
+
+		result.GasWanted = gasWanted
+		result.GasUsed = ctx.GasMeter().GasConsumed()
 	}()
 
 	// If BlockGasMeter() panics it will be caught by the above recover and will
@@ -570,7 +558,8 @@
 	defer func() {
 		if mode == runTxModeDeliver {
 			ctx.BlockGasMeter().ConsumeGas(
-				ctx.GasMeter().GasConsumedToLimit(), "block gas meter",
+				ctx.GasMeter().GasConsumedToLimit(),
+				"block gas meter",
 			)
 
 			if ctx.BlockGasMeter().GasConsumed() < startingGas {
@@ -579,21 +568,20 @@
 		}
 	}()
 
-	msgs := tx.GetMsgs()
+	var msgs = tx.GetMsgs()
 	if err := validateBasicTxMsgs(msgs); err != nil {
-		gInfo = sdk.GasInfo{GasUsed: ctx.BlockGasMeter().GasConsumed()}
-		return gInfo, nil, err
+		return err.Result()
 	}
 
 	if app.anteHandler != nil {
 		var anteCtx sdk.Context
 		var msCache sdk.CacheMultiStore
 
-		// Cache wrap context before AnteHandler call in case it aborts.
+		// Cache wrap context before anteHandler call in case it aborts.
 		// This is required for both CheckTx and DeliverTx.
 		// Ref: https://github.com/cosmos/cosmos-sdk/issues/2772
 		//
-		// NOTE: Alternatively, we could require that AnteHandler ensures that
+		// NOTE: Alternatively, we could require that anteHandler ensures that
 		// writes do not happen if aborted/failed.  This may have some
 		// performance benefits, but it'll be more difficult to get right.
 		anteCtx, msCache = app.cacheTxContext(ctx, txBytes)
@@ -601,11 +589,11 @@
 		newCtx, err := app.anteHandler(anteCtx, tx, mode == runTxModeSimulate)
 		if !newCtx.IsZero() {
 			// At this point, newCtx.MultiStore() is cache-wrapped, or something else
-			// replaced by the AnteHandler. We want the original multistore, not one
-			// which was cache-wrapped for the AnteHandler.
+			// replaced by the ante handler. We want the original multistore, not one
+			// which was cache-wrapped for the ante handler.
 			//
 			// Also, in the case of the tx aborting, we need to track gas consumed via
-			// the instantiated gas meter in the AnteHandler, so we update the context
+			// the instantiated gas meter in the ante handler, so we update the context
 			// prior to returning.
 			ctx = newCtx.WithMultiStore(ms)
 		}
@@ -614,7 +602,10 @@
 		gasWanted = ctx.GasMeter().Limit()
 
 		if err != nil {
-			return gInfo, nil, err
+			res := sdk.ResultFromError(err)
+			res.GasWanted = gasWanted
+			res.GasUsed = ctx.GasMeter().GasConsumed()
+			return res
 		}
 
 		msCache.Write()
@@ -624,73 +615,83 @@
 	// MultiStore in case message processing fails. At this point, the MultiStore
 	// is doubly cached-wrapped.
 	runMsgCtx, msCache := app.cacheTxContext(ctx, txBytes)
-
-<<<<<<< HEAD
+	result = app.runMsgs(runMsgCtx, msgs, mode)
+	result.GasWanted = gasWanted
+
 	// Safety check: don't write the cache state unless we're in DeliverTx.
 	if mode != runTxModeDeliver {
 		return result
 	}
 
 	// only update state if all messages pass
-	if result.IsOK() || result.IsBreak() {
-=======
-	// Attempt to execute all messages and only update state if all messages pass
-	// and we're in DeliverTx. Note, runMsgs will never return a reference to a
-	// Result if any single message fails or does not have a registered Handler.
-	result, err = app.runMsgs(runMsgCtx, msgs, mode)
-	if err == nil && mode == runTxModeDeliver {
->>>>>>> 560a2fb6
+	if result.IsOK() {
 		msCache.Write()
 	}
 
-	return gInfo, result, err
-}
-
-// runMsgs iterates through a list of messages and executes them with the provided
-// Context and execution mode. Messages will only be executed during simulation
-// and DeliverTx. An error is returned if any single message fails or if a
-// Handler does not exist for a given message route. Otherwise, a reference to a
-// Result is returned. The caller must not commit state if an error is returned.
-func (app *BaseApp) runMsgs(ctx sdk.Context, msgs []sdk.Msg, mode runTxMode) (*sdk.Result, error) {
+	return result
+}
+
+// runMsgs iterates through all the messages and executes them.
+func (app *BaseApp) runMsgs(ctx sdk.Context, msgs []sdk.Msg, mode runTxMode) (result sdk.Result) {
 	msgLogs := make(sdk.ABCIMessageLogs, 0, len(msgs))
+
 	data := make([]byte, 0, len(msgs))
+	var (
+		code      sdk.CodeType
+		codespace sdk.CodespaceType
+	)
+
 	events := sdk.EmptyEvents()
 
-	// NOTE: GasWanted is determined by the AnteHandler and GasUsed by the GasMeter.
+	// NOTE: GasWanted is determined by ante handler and GasUsed by the GasMeter.
 	for i, msg := range msgs {
-		// skip actual execution for (Re)CheckTx mode
-		if mode == runTxModeCheck || mode == runTxModeReCheck {
-			break
-		}
-
+		// match message route
 		msgRoute := msg.Route()
 		handler := app.router.Route(msgRoute)
 		if handler == nil {
-			return nil, sdkerrors.Wrapf(sdkerrors.ErrUnknownRequest, "unrecognized message route: %s; message index: %d", msgRoute, i)
-		}
-
-		msgResult, err := handler(ctx, msg)
-		if err != nil {
-			return nil, sdkerrors.Wrapf(err, "failed to execute message; message index: %d", i)
-		}
-
-		msgEvents := sdk.Events{
+			return sdk.ErrUnknownRequest("unrecognized message type: " + msgRoute).Result()
+		}
+
+		var msgResult sdk.Result
+
+		// skip actual execution for CheckTx and ReCheckTx mode
+		if mode != runTxModeCheck && mode != runTxModeReCheck {
+			msgResult = handler(ctx, msg)
+		}
+
+		// Each message result's Data must be length prefixed in order to separate
+		// each result.
+		data = append(data, msgResult.Data...)
+
+		msgEvents := msgResult.Events
+
+		// append events from the message's execution and a message action event
+		msgEvents = msgEvents.AppendEvent(
 			sdk.NewEvent(sdk.EventTypeMessage, sdk.NewAttribute(sdk.AttributeKeyAction, msg.Type())),
-		}
-		msgEvents = msgEvents.AppendEvents(msgResult.Events)
-
-		// append message events, data and logs
-		//
-		// Note: Each message result's data must be length-prefixed in order to
-		// separate each result.
+		)
+
 		events = events.AppendEvents(msgEvents)
-		data = append(data, msgResult.Data...)
-		msgLogs = append(msgLogs, sdk.NewABCIMessageLog(uint16(i), msgResult.Log, msgEvents))
-	}
-
-	return &sdk.Result{
-		Data:   data,
-		Log:    strings.TrimSpace(msgLogs.String()),
-		Events: events,
-	}, nil
+
+		// stop execution and return on first failed message
+		if !msgResult.IsOK() {
+			msgLogs = append(msgLogs, sdk.NewABCIMessageLog(uint16(i), false, msgResult.Log, msgEvents))
+
+			code = msgResult.Code
+			codespace = msgResult.Codespace
+			break
+		}
+
+		msgLogs = append(msgLogs, sdk.NewABCIMessageLog(uint16(i), true, msgResult.Log, msgEvents))
+	}
+
+	result = sdk.Result{
+		Code:      code,
+		Codespace: codespace,
+		Data:      data,
+		Log:       strings.TrimSpace(msgLogs.String()),
+		GasUsed:   ctx.GasMeter().GasConsumed(),
+		Events:    events,
+	}
+
+	return result
 }
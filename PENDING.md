--- conflicted
+++ resolved
@@ -18,15 +18,8 @@
 * Gaia REST API (`gaiacli advanced rest-server`)
 
 * Gaia CLI  (`gaiacli`)
-<<<<<<< HEAD
-    * [cli] [\#2569](https://github.com/cosmos/cosmos-sdk/pull/2569) Add commands to query validator unbondings and redelegations
-    * [cli] [\#2569](https://github.com/cosmos/cosmos-sdk/pull/2569) Add commands to query validator unbondings and redelegations
-    * [cli] [\#2524](https://github.com/cosmos/cosmos-sdk/issues/2524) Add support offline mode to `gaiacli tx sign`. Lookups are not performed if the flag `--offline` is on.
-    * [cli] [\#2558](https://github.com/cosmos/cosmos-sdk/issues/2558) Rename --print-sigs to --validate-signatures. It now performs a complete set of sanity checks and reports to the user. Also added --print-signature-only to print the signature only, not the whole transaction.
     * [stake][cli] [\#2027] Add CLI query command for getting all delegations to a specific validator.
-=======
->>>>>>> a4af659b
-
+    
 * Gaia
 
 * SDK
@@ -43,19 +36,6 @@
 * Gaia
 
 * SDK
-<<<<<<< HEAD
- - \#2573 [x/distribution] add accum invariance
- - \#2556 [x/mock/simulation] Fix debugging output
- - \#2396 [x/mock/simulation] Change parameters to get more slashes
- - \#2617 [x/mock/simulation] Randomize all genesis parameters
- - \#2669 [x/stake] Added invarant check to make sure validator's power aligns with its spot in the power store.
- - \#1924 [x/mock/simulation] Use a transition matrix for block size
- - \#2660 [x/mock/simulation] Staking transactions get tested far more frequently
- - \#2027 [x/stake] Add `Querier` for getting all delegations to a specific validator.
- - \#2610 [x/stake] Block redelegation to and from the same validator
- - \#2652 [x/auth] Add benchmark for get and set account
-=======
->>>>>>> a4af659b
 
 * Tendermint
 

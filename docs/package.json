{
  "name": "docs",
  "version": "1.0.0",
  "description": "## Get Started",
  "main": "index.js",
  "scripts": {
    "preserve": "./pre.sh",
    "serve": "trap 'exit 0' SIGINT; vuepress dev",
    "postserve": "./post.sh",
    "prebuild": "./pre.sh",
    "build": "trap 'exit 0' SIGINT; vuepress build --no-cache",
    "postbuild": "./post.sh"
  },
  "author": "",
  "license": "ISC",
  "dependencies": {
    "@vuepress/plugin-google-analytics": "^1.2.0",
<<<<<<< HEAD
    "vuepress-theme-cosmos": "^1.0.104"
=======
    "vuepress-theme-cosmos": "^1.0.103"
>>>>>>> 7c9164cd
  }
}<|MERGE_RESOLUTION|>--- conflicted
+++ resolved
@@ -15,10 +15,6 @@
   "license": "ISC",
   "dependencies": {
     "@vuepress/plugin-google-analytics": "^1.2.0",
-<<<<<<< HEAD
     "vuepress-theme-cosmos": "^1.0.104"
-=======
-    "vuepress-theme-cosmos": "^1.0.103"
->>>>>>> 7c9164cd
   }
 }
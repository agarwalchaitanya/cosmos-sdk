--- conflicted
+++ resolved
@@ -152,16 +152,10 @@
 	return err == nil
 }
 
-<<<<<<< HEAD
-func (proof Proof) ValidateBasic() error {
-	if proof.Proof == nil {
-		return errors.New("proof contain empty proof")
-=======
 // ValidateBasic checks if the proof is empty.
 func (proof Proof) ValidateBasic() error {
 	if (proof == Proof{}) || proof.Proof == nil {
 		return ErrInvalidProof
->>>>>>> 560a2fb6
 	}
 	return nil
 }
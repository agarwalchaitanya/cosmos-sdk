--- conflicted
+++ resolved
@@ -9,12 +9,8 @@
 
 // QueryPacket returns a packet from the store
 func QueryPacket(
-<<<<<<< HEAD
-	ctx client.CLIContext, portID, channelID string,
+	ctx context.CLIContext, portID, channelID string,
 	sequence, timeout uint64, prove bool,
-=======
-	ctx context.CLIContext, portID, channelID string, sequence, timeout uint64, prove bool,
->>>>>>> 560a2fb6
 ) (types.PacketResponse, error) {
 	var packetRes types.PacketResponse
 
@@ -60,17 +56,9 @@
 	return types.NewPacketResponse(portID, channelID, sequence, packet, res.Proof, res.Height+1), nil
 }
 
-<<<<<<< HEAD
-// QueryChannel returns a channel from the store
-func QueryChannel(ctx client.CLIContext, portID string, channelID string, prove bool) (types.ChannelResponse, error) {
+// QueryChannel queries the store to get a channel and a merkle proof.
+func QueryChannel(ctx context.CLIContext, portID string, channelID string, prove bool) (types.ChannelResponse, error) {
 	var connRes types.ChannelResponse
-
-=======
-// QueryChannel queries the store to get a channel and a merkle proof.
-func QueryChannel(
-	ctx context.CLIContext, portID, channelID string, prove bool,
-) (types.ChannelResponse, error) {
->>>>>>> 560a2fb6
 	req := abci.RequestQuery{
 		Path:  "store/ibc/key",
 		Data:  types.KeyChannel(portID, channelID),
